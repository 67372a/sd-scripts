import argparse
import copy
import math
import random
from typing import Any, Optional

import torch
from accelerate import Accelerator
from library.device_utils import init_ipex, clean_memory_on_device

init_ipex()

from library import flux_models, flux_train_utils, flux_utils, sd3_train_utils, strategy_base, strategy_flux, train_util
import train_network
from library.utils import setup_logging

setup_logging()
import logging

logger = logging.getLogger(__name__)


class FluxNetworkTrainer(train_network.NetworkTrainer):
    def __init__(self):
        super().__init__()
        self.sample_prompts_te_outputs = None
        self.is_schnell: Optional[bool] = None

    def assert_extra_args(self, args, train_dataset_group):
        super().assert_extra_args(args, train_dataset_group)
        # sdxl_train_util.verify_sdxl_training_args(args)

        if args.fp8_base_unet:
            args.fp8_base = True  # if fp8_base_unet is enabled, fp8_base is also enabled for FLUX.1

        if args.cache_text_encoder_outputs_to_disk and not args.cache_text_encoder_outputs:
            logger.warning(
                "cache_text_encoder_outputs_to_disk is enabled, so cache_text_encoder_outputs is also enabled / cache_text_encoder_outputs_to_diskが有効になっているため、cache_text_encoder_outputsも有効になります"
            )
            args.cache_text_encoder_outputs = True

        if args.cache_text_encoder_outputs:
            assert (
                train_dataset_group.is_text_encoder_output_cacheable()
            ), "when caching Text Encoder output, either caption_dropout_rate, shuffle_caption, token_warmup_step or caption_tag_dropout_rate cannot be used / Text Encoderの出力をキャッシュするときはcaption_dropout_rate, shuffle_caption, token_warmup_step, caption_tag_dropout_rateは使えません"

        # prepare CLIP-L/T5XXL training flags
        self.train_clip_l = not args.network_train_unet_only
        self.train_t5xxl = False  # default is False even if args.network_train_unet_only is False

        if args.max_token_length is not None:
            logger.warning("max_token_length is not used in Flux training / max_token_lengthはFluxのトレーニングでは使用されません")

        assert not args.split_mode or not args.cpu_offload_checkpointing, (
            "split_mode and cpu_offload_checkpointing cannot be used together"
            " / split_modeとcpu_offload_checkpointingは同時に使用できません"
        )

        train_dataset_group.verify_bucket_reso_steps(32)  # TODO check this

    def load_target_model(self, args, weight_dtype, accelerator):
        # currently offload to cpu for some models

        # if the file is fp8 and we are using fp8_base, we can load it as is (fp8)
        loading_dtype = None if args.fp8_base else weight_dtype

        # if we load to cpu, flux.to(fp8) takes a long time, so we should load to gpu in future
        self.is_schnell, model = flux_utils.load_flow_model(
            args.pretrained_model_name_or_path, loading_dtype, "cpu", disable_mmap=args.disable_mmap_load_safetensors
        )
        if args.fp8_base:
            # check dtype of model
            if model.dtype == torch.float8_e4m3fnuz or model.dtype == torch.float8_e5m2 or model.dtype == torch.float8_e5m2fnuz:
                raise ValueError(f"Unsupported fp8 model dtype: {model.dtype}")
            elif model.dtype == torch.float8_e4m3fn:
                logger.info("Loaded fp8 FLUX model")

        if args.split_mode:
            model = self.prepare_split_model(model, weight_dtype, accelerator)

        clip_l = flux_utils.load_clip_l(args.clip_l, weight_dtype, "cpu", disable_mmap=args.disable_mmap_load_safetensors)
        clip_l.eval()

        # if the file is fp8 and we are using fp8_base (not unet), we can load it as is (fp8)
        if args.fp8_base and not args.fp8_base_unet:
            loading_dtype = None  # as is
        else:
            loading_dtype = weight_dtype

        # loading t5xxl to cpu takes a long time, so we should load to gpu in future
        t5xxl = flux_utils.load_t5xxl(args.t5xxl, loading_dtype, "cpu", disable_mmap=args.disable_mmap_load_safetensors)
        t5xxl.eval()
        if args.fp8_base and not args.fp8_base_unet:
            # check dtype of model
            if t5xxl.dtype == torch.float8_e4m3fnuz or t5xxl.dtype == torch.float8_e5m2 or t5xxl.dtype == torch.float8_e5m2fnuz:
                raise ValueError(f"Unsupported fp8 model dtype: {t5xxl.dtype}")
            elif t5xxl.dtype == torch.float8_e4m3fn:
                logger.info("Loaded fp8 T5XXL model")

        ae = flux_utils.load_ae(args.ae, weight_dtype, "cpu", disable_mmap=args.disable_mmap_load_safetensors)

        return flux_utils.MODEL_VERSION_FLUX_V1, [clip_l, t5xxl], ae, model

    def prepare_split_model(self, model, weight_dtype, accelerator):
        from accelerate import init_empty_weights

        logger.info("prepare split model")
        with init_empty_weights():
            flux_upper = flux_models.FluxUpper(model.params)
            flux_lower = flux_models.FluxLower(model.params)
        sd = model.state_dict()

        # lower (trainable)
        logger.info("load state dict for lower")
        flux_lower.load_state_dict(sd, strict=False, assign=True)
        flux_lower.to(dtype=weight_dtype)

        # upper (frozen)
        logger.info("load state dict for upper")
        flux_upper.load_state_dict(sd, strict=False, assign=True)

        logger.info("prepare upper model")
        target_dtype = torch.float8_e4m3fn if args.fp8_base else weight_dtype
        flux_upper.to(accelerator.device, dtype=target_dtype)
        flux_upper.eval()

        if args.fp8_base:
            # this is required to run on fp8
            flux_upper = accelerator.prepare(flux_upper)

        flux_upper.to("cpu")

        self.flux_upper = flux_upper
        del model  # we don't need model anymore
        clean_memory_on_device(accelerator.device)

        logger.info("split model prepared")

        return flux_lower

    def get_tokenize_strategy(self, args):
        _, is_schnell, _, _ = flux_utils.analyze_checkpoint_state(args.pretrained_model_name_or_path)

        if args.t5xxl_max_token_length is None:
            if is_schnell:
                t5xxl_max_token_length = 256
            else:
                t5xxl_max_token_length = 512
        else:
            t5xxl_max_token_length = args.t5xxl_max_token_length

        logger.info(f"t5xxl_max_token_length: {t5xxl_max_token_length}")
        return strategy_flux.FluxTokenizeStrategy(t5xxl_max_token_length, args.tokenizer_cache_dir)

    def get_tokenizers(self, tokenize_strategy: strategy_flux.FluxTokenizeStrategy):
        return [tokenize_strategy.clip_l, tokenize_strategy.t5xxl]

    def get_latents_caching_strategy(self, args):
        latents_caching_strategy = strategy_flux.FluxLatentsCachingStrategy(args.cache_latents_to_disk, args.vae_batch_size, False)
        return latents_caching_strategy

    def get_text_encoding_strategy(self, args):
        return strategy_flux.FluxTextEncodingStrategy(apply_t5_attn_mask=args.apply_t5_attn_mask)

    def post_process_network(self, args, accelerator, network, text_encoders, unet):
        # check t5xxl is trained or not
        self.train_t5xxl = network.train_t5xxl

        if self.train_t5xxl and args.cache_text_encoder_outputs:
            raise ValueError(
                "T5XXL is trained, so cache_text_encoder_outputs cannot be used / T5XXL学習時はcache_text_encoder_outputsは使用できません"
            )

    def get_models_for_text_encoding(self, args, accelerator, text_encoders):
        if args.cache_text_encoder_outputs:
            if self.train_clip_l and not self.train_t5xxl:
                return text_encoders[0:1]  # only CLIP-L is needed for encoding because T5XXL is cached
            else:
                return None  # no text encoders are needed for encoding because both are cached
        else:
            return text_encoders  # both CLIP-L and T5XXL are needed for encoding

    def get_text_encoders_train_flags(self, args, text_encoders):
        return [self.train_clip_l, self.train_t5xxl]

    def get_text_encoder_outputs_caching_strategy(self, args):
        if args.cache_text_encoder_outputs:
            # if the text encoders is trained, we need tokenization, so is_partial is True
            return strategy_flux.FluxTextEncoderOutputsCachingStrategy(
                args.cache_text_encoder_outputs_to_disk,
                args.text_encoder_batch_size,
                args.skip_cache_check,
                is_partial=self.train_clip_l or self.train_t5xxl,
                apply_t5_attn_mask=args.apply_t5_attn_mask,
            )
        else:
            return None

    def cache_text_encoder_outputs_if_needed(
        self, args, accelerator: Accelerator, unet, vae, text_encoders, dataset: train_util.DatasetGroup, weight_dtype
    ):
        if args.cache_text_encoder_outputs:
            if not args.lowram:
                # メモリ消費を減らす
                logger.info("move vae and unet to cpu to save memory")
                org_vae_device = vae.device
                org_unet_device = unet.device
                vae.to("cpu")
                unet.to("cpu")
                clean_memory_on_device(accelerator.device)

            # When TE is not be trained, it will not be prepared so we need to use explicit autocast
            logger.info("move text encoders to gpu")
            text_encoders[0].to(accelerator.device, dtype=weight_dtype)  # always not fp8
            text_encoders[1].to(accelerator.device)

            if text_encoders[1].dtype == torch.float8_e4m3fn:
                # if we load fp8 weights, the model is already fp8, so we use it as is
                self.prepare_text_encoder_fp8(1, text_encoders[1], text_encoders[1].dtype, weight_dtype)
            else:
                # otherwise, we need to convert it to target dtype
                text_encoders[1].to(weight_dtype)

            with accelerator.autocast():
                dataset.new_cache_text_encoder_outputs(text_encoders, accelerator)

            # cache sample prompts
            if args.sample_prompts is not None:
                logger.info(f"cache Text Encoder outputs for sample prompt: {args.sample_prompts}")

                tokenize_strategy: strategy_flux.FluxTokenizeStrategy = strategy_base.TokenizeStrategy.get_strategy()
                text_encoding_strategy: strategy_flux.FluxTextEncodingStrategy = strategy_base.TextEncodingStrategy.get_strategy()

                prompts = sd3_train_utils.load_prompts(args.sample_prompts)
                sample_prompts_te_outputs = {}  # key: prompt, value: text encoder outputs
                with accelerator.autocast(), torch.no_grad():
                    for prompt_dict in prompts:
                        for p in [prompt_dict.get("prompt", ""), prompt_dict.get("negative_prompt", "")]:
                            if p not in sample_prompts_te_outputs:
                                logger.info(f"cache Text Encoder outputs for prompt: {p}")
                                tokens_and_masks = tokenize_strategy.tokenize(p)
                                sample_prompts_te_outputs[p] = text_encoding_strategy.encode_tokens(
                                    tokenize_strategy, text_encoders, tokens_and_masks, args.apply_t5_attn_mask
                                )
                self.sample_prompts_te_outputs = sample_prompts_te_outputs

            accelerator.wait_for_everyone()

            # move back to cpu
            if not self.is_train_text_encoder(args):
                logger.info("move CLIP-L back to cpu")
                text_encoders[0].to("cpu")
            logger.info("move t5XXL back to cpu")
            text_encoders[1].to("cpu")
            clean_memory_on_device(accelerator.device)

            if not args.lowram:
                logger.info("move vae and unet back to original device")
                vae.to(org_vae_device)
                unet.to(org_unet_device)
        else:
            # Text Encoderから毎回出力を取得するので、GPUに乗せておく
            text_encoders[0].to(accelerator.device, dtype=weight_dtype)
            text_encoders[1].to(accelerator.device)

    # def call_unet(self, args, accelerator, unet, noisy_latents, timesteps, text_conds, batch, weight_dtype):
    #     noisy_latents = noisy_latents.to(weight_dtype)  # TODO check why noisy_latents is not weight_dtype

    #     # get size embeddings
    #     orig_size = batch["original_sizes_hw"]
    #     crop_size = batch["crop_top_lefts"]
    #     target_size = batch["target_sizes_hw"]
    #     embs = sdxl_train_util.get_size_embeddings(orig_size, crop_size, target_size, accelerator.device).to(weight_dtype)

    #     # concat embeddings
    #     encoder_hidden_states1, encoder_hidden_states2, pool2 = text_conds
    #     vector_embedding = torch.cat([pool2, embs], dim=1).to(weight_dtype)
    #     text_embedding = torch.cat([encoder_hidden_states1, encoder_hidden_states2], dim=2).to(weight_dtype)

    #     noise_pred = unet(noisy_latents, timesteps, text_embedding, vector_embedding)
    #     return noise_pred

    def sample_images(self, accelerator, args, epoch, global_step, device, ae, tokenizer, text_encoder, flux):
        text_encoders = text_encoder  # for compatibility
        text_encoders = self.get_models_for_text_encoding(args, accelerator, text_encoders)

        if not args.split_mode:
            flux_train_utils.sample_images(
                accelerator, args, epoch, global_step, flux, ae, text_encoders, self.sample_prompts_te_outputs
            )
            return

        class FluxUpperLowerWrapper(torch.nn.Module):
            def __init__(self, flux_upper: flux_models.FluxUpper, flux_lower: flux_models.FluxLower, device: torch.device):
                super().__init__()
                self.flux_upper = flux_upper
                self.flux_lower = flux_lower
                self.target_device = device

            def prepare_block_swap_before_forward(self):
                pass

            def forward(self, img, img_ids, txt, txt_ids, timesteps, y, guidance=None, txt_attention_mask=None):
                self.flux_lower.to("cpu")
                clean_memory_on_device(self.target_device)
                self.flux_upper.to(self.target_device)
                img, txt, vec, pe = self.flux_upper(img, img_ids, txt, txt_ids, timesteps, y, guidance, txt_attention_mask)
                self.flux_upper.to("cpu")
                clean_memory_on_device(self.target_device)
                self.flux_lower.to(self.target_device)
                return self.flux_lower(img, txt, vec, pe, txt_attention_mask)

        wrapper = FluxUpperLowerWrapper(self.flux_upper, flux, accelerator.device)
        clean_memory_on_device(accelerator.device)
        flux_train_utils.sample_images(
            accelerator, args, epoch, global_step, wrapper, ae, text_encoders, self.sample_prompts_te_outputs
        )
        clean_memory_on_device(accelerator.device)

    def get_noise_scheduler(self, args: argparse.Namespace, device: torch.device) -> Any:
        noise_scheduler = sd3_train_utils.FlowMatchEulerDiscreteScheduler(num_train_timesteps=1000, shift=args.discrete_flow_shift)
        self.noise_scheduler_copy = copy.deepcopy(noise_scheduler)
        return noise_scheduler

    def encode_images_to_latents(self, args, accelerator, vae, images):
        return vae.encode(images)

    def shift_scale_latents(self, args, latents):
        return latents

    def get_noise_pred_and_target(
        self,
        args,
        accelerator,
        noise_scheduler,
        latents,
        batch,
        text_encoder_conds,
        unet: flux_models.Flux,
        network,
        weight_dtype,
        train_unet,
        fixed_timesteps=None,
        train=True
    ):
        # Sample noise that we'll add to the latents
        noise = torch.randn_like(latents)
        bsz = latents.shape[0]

        # get noisy model input and timesteps
        noisy_model_input, timesteps, sigmas = flux_train_utils.get_noisy_model_input_and_timesteps(
            args, noise_scheduler, latents, noise, accelerator.device, weight_dtype, fixed_timesteps, train
        )

        # pack latents and get img_ids
        packed_noisy_model_input = flux_utils.pack_latents(noisy_model_input)  # b, c, h*2, w*2 -> b, h*w, c*4
        packed_latent_height, packed_latent_width = noisy_model_input.shape[2] // 2, noisy_model_input.shape[3] // 2
        img_ids = flux_utils.prepare_img_ids(bsz, packed_latent_height, packed_latent_width).to(device=accelerator.device)

        # get guidance
        # ensure guidance_scale in args is float
        guidance_vec = torch.full((bsz,), float(args.guidance_scale), device=accelerator.device)

        # ensure the hidden state will require grad
        if args.gradient_checkpointing and train:
            noisy_model_input.requires_grad_(True)
            for t in text_encoder_conds:
                if t.dtype.is_floating_point:
                    t.requires_grad_(True)
            img_ids.requires_grad_(True)
            guidance_vec.requires_grad_(True)

        # Predict the noise residual
        l_pooled, t5_out, txt_ids, t5_attn_mask = text_encoder_conds
        if not args.apply_t5_attn_mask:
            t5_attn_mask = None

        def call_dit(img, img_ids, t5_out, txt_ids, l_pooled, timesteps, guidance_vec, t5_attn_mask):
            if not args.split_mode:
                # normal forward
                with accelerator.autocast():
                    # YiYi notes: divide it by 1000 for now because we scale it by 1000 in the transformer model (we should not keep it but I want to keep the inputs same for the model for testing)
                    model_pred = unet(
                        img=img,
                        img_ids=img_ids,
                        txt=t5_out,
                        txt_ids=txt_ids,
                        y=l_pooled,
                        timesteps=timesteps / 1000,
                        guidance=guidance_vec,
                        txt_attention_mask=t5_attn_mask,
                    )
<<<<<<< HEAD

                # move flux upper back to cpu, and then move flux lower to gpu
                self.flux_upper.to("cpu")
                clean_memory_on_device(accelerator.device)
                unet.to(accelerator.device)

                # lower model requires grad
                if train:
=======
            else:
                # split forward to reduce memory usage
                assert network.train_blocks == "single", "train_blocks must be single for split mode"
                with accelerator.autocast():
                    # move flux lower to cpu, and then move flux upper to gpu
                    unet.to("cpu")
                    clean_memory_on_device(accelerator.device)
                    self.flux_upper.to(accelerator.device)

                    # upper model does not require grad
                    with torch.no_grad():
                        intermediate_img, intermediate_txt, vec, pe = self.flux_upper(
                            img=packed_noisy_model_input,
                            img_ids=img_ids,
                            txt=t5_out,
                            txt_ids=txt_ids,
                            y=l_pooled,
                            timesteps=timesteps / 1000,
                            guidance=guidance_vec,
                            txt_attention_mask=t5_attn_mask,
                        )

                    # move flux upper back to cpu, and then move flux lower to gpu
                    self.flux_upper.to("cpu")
                    clean_memory_on_device(accelerator.device)
                    unet.to(accelerator.device)

                    # lower model requires grad
>>>>>>> aa932429
                    intermediate_img.requires_grad_(True)
                    intermediate_txt.requires_grad_(True)
                    vec.requires_grad_(True)
                    pe.requires_grad_(True)
<<<<<<< HEAD
                model_pred = unet(img=intermediate_img, txt=intermediate_txt, vec=vec, pe=pe, txt_attention_mask=t5_attn_mask)
=======
                    model_pred = unet(img=intermediate_img, txt=intermediate_txt, vec=vec, pe=pe, txt_attention_mask=t5_attn_mask)

            return model_pred

        model_pred = call_dit(
            img=packed_noisy_model_input,
            img_ids=img_ids,
            t5_out=t5_out,
            txt_ids=txt_ids,
            l_pooled=l_pooled,
            timesteps=timesteps,
            guidance_vec=guidance_vec,
            t5_attn_mask=t5_attn_mask,
        )
>>>>>>> aa932429

        # unpack latents
        model_pred = flux_utils.unpack_latents(model_pred, packed_latent_height, packed_latent_width)

        # apply model prediction type
        model_pred, weighting = flux_train_utils.apply_model_prediction_type(args, model_pred, noisy_model_input, sigmas, train)

        # flow matching loss: this is different from SD3
        target = noise - latents

        # differential output preservation
        if "custom_attributes" in batch:
            diff_output_pr_indices = []
            for i, custom_attributes in enumerate(batch["custom_attributes"]):
                if "diff_output_preservation" in custom_attributes and custom_attributes["diff_output_preservation"]:
                    diff_output_pr_indices.append(i)

            if len(diff_output_pr_indices) > 0:
                network.set_multiplier(0.0)
                with torch.no_grad():
                    model_pred_prior = call_dit(
                        img=packed_noisy_model_input[diff_output_pr_indices],
                        img_ids=img_ids[diff_output_pr_indices],
                        t5_out=t5_out[diff_output_pr_indices],
                        txt_ids=txt_ids[diff_output_pr_indices],
                        l_pooled=l_pooled[diff_output_pr_indices],
                        timesteps=timesteps[diff_output_pr_indices],
                        guidance_vec=guidance_vec[diff_output_pr_indices] if guidance_vec is not None else None,
                        t5_attn_mask=t5_attn_mask[diff_output_pr_indices] if t5_attn_mask is not None else None,
                    )
                network.set_multiplier(1.0)  # may be overwritten by "network_multipliers" in the next step

                model_pred_prior = flux_utils.unpack_latents(model_pred_prior, packed_latent_height, packed_latent_width)
                model_pred_prior, _ = flux_train_utils.apply_model_prediction_type(
                    args,
                    model_pred_prior,
                    noisy_model_input[diff_output_pr_indices],
                    sigmas[diff_output_pr_indices] if sigmas is not None else None,
                )
                target[diff_output_pr_indices] = model_pred_prior.to(target.dtype)

        return model_pred, target, timesteps, None, weighting

    def post_process_loss(self, loss, args, timesteps, noise_scheduler, train=True):
        return loss

    def get_sai_model_spec(self, args):
        return train_util.get_sai_model_spec(None, args, False, True, False, flux="dev")

    def update_metadata(self, metadata, args):
        metadata["ss_apply_t5_attn_mask"] = args.apply_t5_attn_mask
        metadata["ss_weighting_scheme"] = args.weighting_scheme
        metadata["ss_logit_mean"] = args.logit_mean
        metadata["ss_logit_std"] = args.logit_std
        metadata["ss_mode_scale"] = args.mode_scale
        metadata["ss_guidance_scale"] = args.guidance_scale
        metadata["ss_timestep_sampling"] = args.timestep_sampling
        metadata["ss_sigmoid_scale"] = args.sigmoid_scale
        metadata["ss_model_prediction_type"] = args.model_prediction_type
        metadata["ss_discrete_flow_shift"] = args.discrete_flow_shift

    def is_text_encoder_not_needed_for_training(self, args):
        return args.cache_text_encoder_outputs and not self.is_train_text_encoder(args)

    def prepare_text_encoder_grad_ckpt_workaround(self, index, text_encoder):
        if index == 0:  # CLIP-L
            return super().prepare_text_encoder_grad_ckpt_workaround(index, text_encoder)
        else:  # T5XXL
            text_encoder.encoder.embed_tokens.requires_grad_(True)

    def prepare_text_encoder_fp8(self, index, text_encoder, te_weight_dtype, weight_dtype):
        if index == 0:  # CLIP-L
            logger.info(f"prepare CLIP-L for fp8: set to {te_weight_dtype}, set embeddings to {weight_dtype}")
            text_encoder.to(te_weight_dtype)  # fp8
            text_encoder.text_model.embeddings.to(dtype=weight_dtype)
        else:  # T5XXL

            def prepare_fp8(text_encoder, target_dtype):
                def forward_hook(module):
                    def forward(hidden_states):
                        hidden_gelu = module.act(module.wi_0(hidden_states))
                        hidden_linear = module.wi_1(hidden_states)
                        hidden_states = hidden_gelu * hidden_linear
                        hidden_states = module.dropout(hidden_states)

                        hidden_states = module.wo(hidden_states)
                        return hidden_states

                    return forward

                for module in text_encoder.modules():
                    if module.__class__.__name__ in ["T5LayerNorm", "Embedding"]:
                        # print("set", module.__class__.__name__, "to", target_dtype)
                        module.to(target_dtype)
                    if module.__class__.__name__ in ["T5DenseGatedActDense"]:
                        # print("set", module.__class__.__name__, "hooks")
                        module.forward = forward_hook(module)

            if flux_utils.get_t5xxl_actual_dtype(text_encoder) == torch.float8_e4m3fn and text_encoder.dtype == weight_dtype:
                logger.info(f"T5XXL already prepared for fp8")
            else:
                logger.info(f"prepare T5XXL for fp8: set to {te_weight_dtype}, set embeddings to {weight_dtype}, add hooks")
                text_encoder.to(te_weight_dtype)  # fp8
                prepare_fp8(text_encoder, weight_dtype)


def setup_parser() -> argparse.ArgumentParser:
    parser = train_network.setup_parser()
    flux_train_utils.add_flux_train_arguments(parser)

    parser.add_argument(
        "--split_mode",
        action="store_true",
        help="[EXPERIMENTAL] use split mode for Flux model, network arg `train_blocks=single` is required"
        + "/[実験的] Fluxモデルの分割モードを使用する。ネットワーク引数`train_blocks=single`が必要",
    )
    return parser


if __name__ == "__main__":
    parser = setup_parser()

    args = parser.parse_args()
    train_util.verify_command_line_training_args(args)
    args = train_util.read_config_from_file(args, parser)

    trainer = FluxNetworkTrainer()
    trainer.train(args)<|MERGE_RESOLUTION|>--- conflicted
+++ resolved
@@ -390,16 +390,6 @@
                         guidance=guidance_vec,
                         txt_attention_mask=t5_attn_mask,
                     )
-<<<<<<< HEAD
-
-                # move flux upper back to cpu, and then move flux lower to gpu
-                self.flux_upper.to("cpu")
-                clean_memory_on_device(accelerator.device)
-                unet.to(accelerator.device)
-
-                # lower model requires grad
-                if train:
-=======
             else:
                 # split forward to reduce memory usage
                 assert network.train_blocks == "single", "train_blocks must be single for split mode"
@@ -427,16 +417,13 @@
                     clean_memory_on_device(accelerator.device)
                     unet.to(accelerator.device)
 
-                    # lower model requires grad
->>>>>>> aa932429
+                # lower model requires grad
+                if train:
                     intermediate_img.requires_grad_(True)
                     intermediate_txt.requires_grad_(True)
                     vec.requires_grad_(True)
                     pe.requires_grad_(True)
-<<<<<<< HEAD
                 model_pred = unet(img=intermediate_img, txt=intermediate_txt, vec=vec, pe=pe, txt_attention_mask=t5_attn_mask)
-=======
-                    model_pred = unet(img=intermediate_img, txt=intermediate_txt, vec=vec, pe=pe, txt_attention_mask=t5_attn_mask)
 
             return model_pred
 
@@ -450,7 +437,6 @@
             guidance_vec=guidance_vec,
             t5_attn_mask=t5_attn_mask,
         )
->>>>>>> aa932429
 
         # unpack latents
         model_pred = flux_utils.unpack_latents(model_pred, packed_latent_height, packed_latent_width)
