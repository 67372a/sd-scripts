--- conflicted
+++ resolved
@@ -1329,15 +1329,11 @@
                     continue
 
                 with accelerator.accumulate(training_model):
-<<<<<<< HEAD
-                    on_step_start(text_encoder, unet)
-=======
                     on_step_start_for_network(text_encoder, unet)
 
                     # temporary, for batch processing
                     self.on_step_start(args, accelerator, network, text_encoders, unet, batch, weight_dtype)
 
->>>>>>> 82daa98f
                     if "latents" in batch and batch["latents"] is not None:
                         latents = batch["latents"].to(accelerator.device).to(dtype=weight_dtype)
                     else:
