--- conflicted
+++ resolved
@@ -309,11 +309,7 @@
     ):
         # Sample noise, sample a random timestep for each image, and add noise to the latents,
         # with noise offset and/or multires noise if specified
-<<<<<<< HEAD
-        noise, noisy_latents, timesteps, huber_c = train_util.get_noise_noisy_latents_and_timesteps(args, noise_scheduler, latents, fixed_timesteps, train)
-=======
-        noise, noisy_latents, timesteps = train_util.get_noise_noisy_latents_and_timesteps(args, noise_scheduler, latents)
->>>>>>> 1dc873d9
+        noise, noisy_latents, timesteps = train_util.get_noise_noisy_latents_and_timesteps(args, noise_scheduler, latents, fixed_timesteps, train)
 
         # ensure the hidden state will require grad
         if train and args.gradient_checkpointing:
@@ -365,11 +361,7 @@
                 network.set_multiplier(1.0)  # may be overwritten by "network_multipliers" in the next step
                 target[diff_output_pr_indices] = noise_pred_prior.to(target.dtype)
 
-<<<<<<< HEAD
-        return noise_pred, target, timesteps, huber_c, None, noisy_latents
-=======
-        return noise_pred, target, timesteps, None
->>>>>>> 1dc873d9
+        return noise_pred, target, timesteps, None, noisy_latents
 
     def post_process_loss(self, loss, args, timesteps, noise_scheduler, train=True):
         if args.min_snr_gamma and train:
@@ -537,8 +529,8 @@
                 with accelerator.autocast():
                     timesteps = torch.full((batch_size,), fixed_timesteps, dtype=torch.long, device=latents.device)
 
-                    # sample noise, call unet, get target
-                    noise_pred, target, timesteps, huber_c, weighting, noisy_latents = self.get_noise_pred_and_target(
+                    # Get noise prediction and target
+                    noise_pred, target, timesteps, weighting, noisy_latents = self.get_noise_pred_and_target(
                         args,
                         accelerator,
                         noise_scheduler,
@@ -553,9 +545,8 @@
                         False,
                     )
 
-                    loss = train_util.conditional_loss(
-                        noise_pred.float(), target.float(), reduction="none", loss_type="l2", huber_c=huber_c
-                    )
+                    # Compute loss
+                    loss = train_util.conditional_loss(noise_pred.float(), target.float(), "l2", "none", None)
 
                     #if weighting is not None:
                     #    loss = loss * weighting
@@ -1730,7 +1721,7 @@
                                             text_encoder_conds[i] = encoded_text_encoder_conds[i]
 
                             # Get noise prediction and target
-                            noise_pred, target, timesteps, huber_c, weighting, noisy_latents = self.get_noise_pred_and_target(
+                            noise_pred, target, timesteps, weighting, noisy_latents = self.get_noise_pred_and_target(
                                 args,
                                 accelerator,
                                 noise_scheduler,
@@ -1743,10 +1734,9 @@
                                 train_unet,
                             )
 
+                            huber_c = train_util.get_huber_threshold_if_needed(args, timesteps, noise_scheduler)
                             # Compute loss
-                            loss = train_util.conditional_loss(
-                                noise_pred.float(), target.float(), reduction="none", loss_type=args.loss_type, huber_c=huber_c
-                            )
+                            loss = train_util.conditional_loss(noise_pred.float(), target.float(), args.loss_type, "none", huber_c)
                             if weighting is not None:
                                 loss = loss * weighting
                             if args.masked_loss or ("alpha_masks" in batch and batch["alpha_masks"] is not None):
@@ -1855,7 +1845,7 @@
                                         text_encoder_conds[i] = encoded_text_encoder_conds[i]
 
                         # Get noise prediction and target
-                        noise_pred, target, timesteps, huber_c, weighting, noisy_latents = self.get_noise_pred_and_target(
+                        noise_pred, target, timesteps, weighting, noisy_latents = self.get_noise_pred_and_target(
                             args,
                             accelerator,
                             noise_scheduler,
@@ -1868,10 +1858,9 @@
                             train_unet,
                         )
 
+                        huber_c = train_util.get_huber_threshold_if_needed(args, timesteps, noise_scheduler)
                         # Compute loss
-                        loss = train_util.conditional_loss(
-                            noise_pred.float(), target.float(), reduction="none", loss_type=args.loss_type, huber_c=huber_c
-                        )
+                        loss = train_util.conditional_loss(noise_pred.float(), target.float(), args.loss_type, "none", huber_c)
                         if weighting is not None:
                             loss = loss * weighting
                         if args.masked_loss or ("alpha_masks" in batch and batch["alpha_masks"] is not None):
@@ -2049,34 +2038,10 @@
                                     # Backward pass
                                     accelerator.backward(loss)
 
-<<<<<<< HEAD
                                     loss = pre_scaling_loss / len(batch_data_list)
 
                                     # Accumulate total loss
                                     total_loss += loss.detach()
-=======
-                    # sample noise, call unet, get target
-                    noise_pred, target, timesteps, weighting = self.get_noise_pred_and_target(
-                        args,
-                        accelerator,
-                        noise_scheduler,
-                        latents,
-                        batch,
-                        text_encoder_conds,
-                        unet,
-                        network,
-                        weight_dtype,
-                        train_unet,
-                    )
-
-                    huber_c = train_util.get_huber_threshold_if_needed(args, timesteps, noise_scheduler)
-                    loss = train_util.conditional_loss(noise_pred.float(), target.float(), args.loss_type, "none", huber_c)
-                    if weighting is not None:
-                        loss = loss * weighting
-                    if args.masked_loss or ("alpha_masks" in batch and batch["alpha_masks"] is not None):
-                        loss = apply_masked_loss(loss, batch)
-                    loss = loss.mean([1, 2, 3])
->>>>>>> 1dc873d9
 
                             self.all_reduce_network(accelerator, network)  # sync DDP grad manually
                             params_to_clip = accelerator.unwrap_model(network).get_trainable_params()
@@ -2207,7 +2172,7 @@
 
                     if len(accelerator.trackers) > 0:
                         logs = self.generate_step_logs(
-                            args, current_loss, avr_loss, lr_scheduler, lr_descriptions, keys_scaled, mean_norm, maximum_norm, grad_norm, grad_norm_clipped, current_val_loss, average_val_loss, current_loss_scaled, average_loss_scaled, mlp_lr_scheduler
+                            args, current_loss, avr_loss, lr_scheduler, lr_descriptions, optimizer, keys_scaled, mean_norm, maximum_norm, grad_norm, grad_norm_clipped, current_val_loss, average_val_loss, current_loss_scaled, average_loss_scaled, mlp_lr_scheduler
                         )
                         accelerator.log(logs, step=global_step)
                                             
@@ -2215,13 +2180,7 @@
                         break
 
                 if len(accelerator.trackers) > 0:
-<<<<<<< HEAD
                     logs = {"loss/epoch": loss_recorder.moving_average}
-=======
-                    logs = self.generate_step_logs(
-                        args, current_loss, avr_loss, lr_scheduler, lr_descriptions, optimizer, keys_scaled, mean_norm, maximum_norm
-                    )
->>>>>>> 1dc873d9
                     accelerator.log(logs, step=global_step)
                             
                 accelerator.wait_for_everyone()
@@ -2345,8 +2304,8 @@
                                     if encoded_text_encoder_conds[i] is not None:
                                         text_encoder_conds[i] = encoded_text_encoder_conds[i]
 
-                        # sample noise, call unet, get target
-                        noise_pred, target, timesteps, huber_c, weighting, noisy_latents = self.get_noise_pred_and_target(
+                        # Get noise prediction and target
+                        noise_pred, target, timesteps, weighting, noisy_latents = self.get_noise_pred_and_target(
                             args,
                             accelerator,
                             noise_scheduler,
@@ -2359,9 +2318,9 @@
                             train_unet,
                         )
 
-                        loss = train_util.conditional_loss(
-                            noise_pred.float(), target.float(), reduction="none", loss_type=args.loss_type, huber_c=huber_c
-                        )
+                        huber_c = train_util.get_huber_threshold_if_needed(args, timesteps, noise_scheduler)
+                        # Compute loss
+                        loss = train_util.conditional_loss(noise_pred.float(), target.float(), args.loss_type, "none", huber_c)
 
                         if weighting is not None:
                             loss = loss * weighting
@@ -2536,7 +2495,7 @@
 
                     if len(accelerator.trackers) > 0:
                         logs = self.generate_step_logs(
-                            args, current_loss, avr_loss, lr_scheduler, lr_descriptions, keys_scaled, mean_norm, maximum_norm, grad_norm, grad_norm_clipped, current_val_loss, average_val_loss, current_loss_scaled, average_loss_scaled, edm2_grad_norm, edm2_grad_norm_clipped, mlp_lr_scheduler
+                            args, current_loss, avr_loss, lr_scheduler, lr_descriptions, optimizer, keys_scaled, mean_norm, maximum_norm, grad_norm, grad_norm_clipped, current_val_loss, average_val_loss, current_loss_scaled, average_loss_scaled, edm2_grad_norm, edm2_grad_norm_clipped, mlp_lr_scheduler
                         )
                         accelerator.log(logs, step=global_step)
                                             
