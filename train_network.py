--- conflicted
+++ resolved
@@ -560,15 +560,10 @@
             vae.requires_grad_(False)
             vae.eval()
 
-<<<<<<< HEAD
-            train_dataset_group.new_cache_latents(vae, accelerator.is_main_process)
+            train_dataset_group.new_cache_latents(vae, accelerator)
             if val_dataset_group is not None:
                 print("Cache validation latents...")
-                val_dataset_group.new_cache_latents(vae, accelerator.is_main_process)                
-=======
-            train_dataset_group.new_cache_latents(vae, accelerator)
-
->>>>>>> 2500f5a7
+                val_dataset_group.new_cache_latents(vae, accelerator)                
             vae.to("cpu")
             clean_memory_on_device(accelerator.device)
 
