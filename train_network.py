import importlib
import argparse
import math
import os
import sys
import random
import time
import json
from multiprocessing import Value
from typing import Any, List
import toml

from tqdm import tqdm

import torch
from library.device_utils import init_ipex, clean_memory_on_device

init_ipex()

from accelerate.utils import set_seed
from diffusers import DDPMScheduler
from library import deepspeed_utils, model_util, strategy_base, strategy_sd

import library.train_util as train_util
from library.train_util import DreamBoothDataset
import library.config_util as config_util
from library.config_util import (
    ConfigSanitizer,
    BlueprintGenerator,
)
import library.huggingface_util as huggingface_util
import library.custom_train_functions as custom_train_functions
from library.custom_train_functions import (
    apply_snr_weight,
    get_weighted_text_embeddings,
    prepare_scheduler_for_custom_training,
    scale_v_prediction_loss_like_noise_prediction,
    add_v_prediction_like_loss,
    apply_debiased_estimation,
    apply_masked_loss,
)
from library.utils import setup_logging, add_logging_arguments

setup_logging()
import logging
import itertools

logger = logging.getLogger(__name__)


class NetworkTrainer:
    def __init__(self):
        self.vae_scale_factor = 0.18215
        self.is_sdxl = False

    # TODO 他のスクリプトと共通化する
    def generate_step_logs(
        self,
        args: argparse.Namespace,
        current_loss,
        avr_loss,
        lr_scheduler,
        lr_descriptions,
        keys_scaled=None,
        mean_norm=None,
        maximum_norm=None,
        grad_norm=None,
    ):
        logs = {"loss/current": current_loss, "loss/average": avr_loss}

        if grad_norm is not None:
            logs["train/grad_norm"] = grad_norm

        if keys_scaled is not None:
            logs["max_norm/keys_scaled"] = keys_scaled
            logs["max_norm/average_key_norm"] = mean_norm
            logs["max_norm/max_key_norm"] = maximum_norm

        lrs = lr_scheduler.get_last_lr()
        for i, lr in enumerate(lrs):
            if lr_descriptions is not None:
                lr_desc = lr_descriptions[i]
            else:
                idx = i - (0 if args.network_train_unet_only else -1)
                if idx == -1:
                    lr_desc = "textencoder"
                else:
                    if len(lrs) > 2:
                        lr_desc = f"group{idx}"
                    else:
                        lr_desc = "unet"

            logs[f"lr/{lr_desc}"] = lr

            if args.optimizer_type.lower().startswith("DAdapt".lower()) or args.optimizer_type.lower() == "Prodigy".lower():
                # tracking d*lr value
                logs[f"lr/d*lr/{lr_desc}"] = (
                    lr_scheduler.optimizers[-1].param_groups[i]["d"] * lr_scheduler.optimizers[-1].param_groups[i]["lr"]
                )

        return logs

    def assert_extra_args(self, args, train_dataset_group):
        train_dataset_group.verify_bucket_reso_steps(64)

    def load_target_model(self, args, weight_dtype, accelerator):
        text_encoder, vae, unet, _ = train_util.load_target_model(args, weight_dtype, accelerator)

        # モデルに xformers とか memory efficient attention を組み込む
        train_util.replace_unet_modules(unet, args.mem_eff_attn, args.xformers, args.sdpa)
        if torch.__version__ >= "2.0.0":  # PyTorch 2.0.0 以上対応のxformersなら以下が使える
            vae.set_use_memory_efficient_attention_xformers(args.xformers)

        return model_util.get_model_version_str_for_sd1_sd2(args.v2, args.v_parameterization), text_encoder, vae, unet

    def get_tokenize_strategy(self, args):
        return strategy_sd.SdTokenizeStrategy(args.v2, args.max_token_length, args.tokenizer_cache_dir)

    def get_tokenizers(self, tokenize_strategy: strategy_sd.SdTokenizeStrategy) -> List[Any]:
        return [tokenize_strategy.tokenizer]

    def get_latents_caching_strategy(self, args):
        latents_caching_strategy = strategy_sd.SdSdxlLatentsCachingStrategy(
            True, args.cache_latents_to_disk, args.vae_batch_size, False
        )
        return latents_caching_strategy

    def get_text_encoding_strategy(self, args):
        return strategy_sd.SdTextEncodingStrategy(args.clip_skip)

    def get_text_encoder_outputs_caching_strategy(self, args):
        return None

    def get_models_for_text_encoding(self, args, accelerator, text_encoders):
        """
        Returns a list of models that will be used for text encoding. SDXL uses wrapped and unwrapped models.
        """
        return text_encoders

    # returns a list of bool values indicating whether each text encoder should be trained
    def get_text_encoders_train_flags(self, args, text_encoders):
        return [True] * len(text_encoders) if self.is_train_text_encoder(args) else [False] * len(text_encoders)

    def is_train_text_encoder(self, args):
        return not args.network_train_unet_only

    def cache_text_encoder_outputs_if_needed(self, args, accelerator, unet, vae, text_encoders, dataset, weight_dtype):
        for t_enc in text_encoders:
            t_enc.to(accelerator.device, dtype=weight_dtype)

    def call_unet(self, args, accelerator, unet, noisy_latents, timesteps, text_conds, batch, weight_dtype):
        noise_pred = unet(noisy_latents, timesteps, text_conds[0]).sample
        return noise_pred

    def all_reduce_network(self, accelerator, network):
        for param in network.parameters():
            if param.grad is not None:
                param.grad = accelerator.reduce(param.grad, reduction="mean")

    def sample_images(self, accelerator, args, epoch, global_step, device, vae, tokenizers, text_encoder, unet):
        train_util.sample_images(accelerator, args, epoch, global_step, device, vae, tokenizers[0], text_encoder, unet)

    # region SD/SDXL

    def post_process_network(self, args, accelerator, network, text_encoders, unet):
        pass

    def get_noise_scheduler(self, args: argparse.Namespace, device: torch.device) -> Any:
        noise_scheduler = DDPMScheduler(
            beta_start=0.00085, beta_end=0.012, beta_schedule="scaled_linear", num_train_timesteps=1000, clip_sample=False
        )
        prepare_scheduler_for_custom_training(noise_scheduler, device)
        if args.zero_terminal_snr:
            custom_train_functions.fix_noise_scheduler_betas_for_zero_terminal_snr(noise_scheduler)
        return noise_scheduler

    def encode_images_to_latents(self, args, accelerator, vae, images):
        return vae.encode(images).latent_dist.sample()

    def shift_scale_latents(self, args, latents):
        return latents * self.vae_scale_factor

    def get_noise_pred_and_target(
        self,
        args,
        accelerator,
        noise_scheduler,
        latents,
        batch,
        text_encoder_conds,
        unet,
        network,
        weight_dtype,
        train_unet,
    ):
        # Sample noise, sample a random timestep for each image, and add noise to the latents,
        # with noise offset and/or multires noise if specified
        noise, noisy_latents, timesteps, huber_c = train_util.get_noise_noisy_latents_and_timesteps(args, noise_scheduler, latents)

        # ensure the hidden state will require grad
        if args.gradient_checkpointing:
            for x in noisy_latents:
                x.requires_grad_(True)
            for t in text_encoder_conds:
                t.requires_grad_(True)

        # Predict the noise residual
        with accelerator.autocast():
            noise_pred = self.call_unet(
                args,
                accelerator,
                unet,
                noisy_latents.requires_grad_(train_unet),
                timesteps,
                text_encoder_conds,
                batch,
                weight_dtype,
            )

        if args.v_parameterization:
            # v-parameterization training
            target = noise_scheduler.get_velocity(latents, noise, timesteps)
        else:
            target = noise

        return noise_pred, target, timesteps, huber_c, None

    def post_process_loss(self, loss, args, timesteps, noise_scheduler):
        if args.min_snr_gamma:
            loss = apply_snr_weight(loss, timesteps, noise_scheduler, args.min_snr_gamma, args.v_parameterization)
        if args.scale_v_pred_loss_like_noise_pred:
            loss = scale_v_prediction_loss_like_noise_prediction(loss, timesteps, noise_scheduler)
        if args.v_pred_like_loss:
            loss = add_v_prediction_like_loss(loss, timesteps, noise_scheduler, args.v_pred_like_loss)
        if args.debiased_estimation_loss:
            loss = apply_debiased_estimation(loss, timesteps, noise_scheduler)
        return loss

    def get_sai_model_spec(self, args):
        return train_util.get_sai_model_spec(None, args, self.is_sdxl, True, False)

    def update_metadata(self, metadata, args):
        pass

    def is_text_encoder_not_needed_for_training(self, args):
        return False  # use for sample images

    def prepare_text_encoder_grad_ckpt_workaround(self, index, text_encoder):
        # set top parameter requires_grad = True for gradient checkpointing works
        text_encoder.text_model.embeddings.requires_grad_(True)

    def prepare_text_encoder_fp8(self, index, text_encoder, te_weight_dtype, weight_dtype):
        text_encoder.text_model.embeddings.to(dtype=weight_dtype)

    # endregion

    def process_val_batch(self, batch, tokenizers, text_encoders, unet, vae, noise_scheduler, vae_dtype, weight_dtype, accelerator, args, train_text_encoder=True):

        total_loss = 0.0
        timesteps_list = [10, 350, 500, 650, 990]    
        with torch.no_grad():
            if "latents" in batch and batch["latents"] is not None:
                latents = batch["latents"].to(accelerator.device)
            else:
                # latentに変換
                latents = vae.encode(batch["images"].to(accelerator.device, dtype=vae_dtype)).latent_dist.sample()

                # NaNが含まれていれば警告を表示し0に置き換える
                if torch.any(torch.isnan(latents)):
                    accelerator.print("NaN found in latents, replacing with zeros")
                    latents = torch.where(torch.isnan(latents), torch.zeros_like(latents), latents)
            latents = latents * self.vae_scale_factor
        b_size = latents.shape[0]

        with torch.set_grad_enabled(False), accelerator.autocast():
            # Get the text embedding for conditioning
            if args.weighted_captions:
                text_encoder_conds = get_weighted_text_embeddings(
                    tokenizers[0],
                    text_encoders[0],
                    batch["captions"],
                    accelerator.device,
                    args.max_token_length // 75 if args.max_token_length else 1,
                    clip_skip=args.clip_skip,
                )
            else:
                text_encoder_conds = self.get_text_cond(
                    args, accelerator, batch, tokenizers, text_encoders, weight_dtype
                )

        # Sample noise, sample a random timestep for each image, and add noise to the latents,
        # with noise offset and/or multires noise if specified
        
        for fixed_timesteps in timesteps_list:
            with torch.set_grad_enabled(False), accelerator.autocast():
                noise = torch.randn_like(latents, device=latents.device)
                b_size = latents.shape[0]
                timesteps = torch.full((b_size,), fixed_timesteps, dtype=torch.long, device=latents.device)
                noisy_latents = noise_scheduler.add_noise(latents, noise, timesteps)
                noise_pred = self.call_unet(
                    args, accelerator, unet, noisy_latents, timesteps, text_encoder_conds, batch, weight_dtype
                )
                if args.v_parameterization:
                    # v-parameterization training
                    target = noise_scheduler.get_velocity(latents, noise, timesteps)
                else:
                    target = noise

                loss = torch.nn.functional.mse_loss(noise_pred.float(), target.float(), reduction="none")
                loss = loss.mean([1, 2, 3])
                loss = apply_debiased_estimation(loss, timesteps, noise_scheduler)
                loss = loss.mean()  # 平均なのでbatch_sizeで割る必要なし
                total_loss += loss

        average_loss = total_loss / len(timesteps_list)    
        return average_loss

    def train(self, args):
        session_id = random.randint(0, 2**32)
        training_started_at = time.time()
        train_util.verify_training_args(args)
        train_util.prepare_dataset_args(args, True)
        deepspeed_utils.prepare_deepspeed_args(args)
        setup_logging(args, reset=True)

        cache_latents = args.cache_latents
        use_dreambooth_method = args.in_json is None
        use_user_config = args.dataset_config is not None

        if args.seed is None:
            args.seed = random.randint(0, 2**32)
        set_seed(args.seed)

        tokenize_strategy = self.get_tokenize_strategy(args)
        strategy_base.TokenizeStrategy.set_strategy(tokenize_strategy)
        tokenizers = self.get_tokenizers(tokenize_strategy)  # will be removed after sample_image is refactored

        # prepare caching strategy: this must be set before preparing dataset. because dataset may use this strategy for initialization.
        latents_caching_strategy = self.get_latents_caching_strategy(args)
        strategy_base.LatentsCachingStrategy.set_strategy(latents_caching_strategy)

        # データセットを準備する
        if args.dataset_class is None:
            blueprint_generator = BlueprintGenerator(ConfigSanitizer(True, True, args.masked_loss, True))
            if use_user_config:
                logger.info(f"Loading dataset config from {args.dataset_config}")
                user_config = config_util.load_user_config(args.dataset_config)
                ignored = ["train_data_dir", "reg_data_dir", "in_json"]
                if any(getattr(args, attr) is not None for attr in ignored):
                    logger.warning(
                        "ignoring the following options because config file is found: {0} / 設定ファイルが利用されるため以下のオプションは無視されます: {0}".format(
                            ", ".join(ignored)
                        )
                    )
            else:
                if use_dreambooth_method:
                    logger.info("Using DreamBooth method.")
                    user_config = {
                        "datasets": [
                            {
                                "subsets": config_util.generate_dreambooth_subsets_config_by_subdirs(
                                    args.train_data_dir, args.reg_data_dir
                                )
                            }
                        ]
                    }
                else:
                    logger.info("Training with captions.")
                    user_config = {
                        "datasets": [
                            {
                                "subsets": [
                                    {
                                        "image_dir": args.train_data_dir,
                                        "metadata_file": args.in_json,
                                    }
                                ]
                            }
                        ]
                    }

<<<<<<< HEAD
            blueprint = blueprint_generator.generate(user_config, args)
            train_dataset_group = config_util.generate_dataset_group_by_blueprint(blueprint.dataset_group)
        else:
            # use arbitrary dataset class
            train_dataset_group = train_util.load_arbitrary_dataset(args)

=======
            blueprint = blueprint_generator.generate(user_config, args, tokenizer=tokenizer)
            train_dataset_group, val_dataset_group = config_util.generate_dataset_group_by_blueprint(blueprint.dataset_group)
        else:
            # use arbitrary dataset class
            train_dataset_group = train_util.load_arbitrary_dataset(args, tokenizer)
            val_dataset_group = None # placeholder until validation dataset supported for arbitrary
            
>>>>>>> dece2c38
        current_epoch = Value("i", 0)
        current_step = Value("i", 0)
        ds_for_collator = train_dataset_group if args.max_data_loader_n_workers == 0 else None
        collator = train_util.collator_class(current_epoch, current_step, ds_for_collator)

        if args.debug_dataset:
            train_dataset_group.set_current_strategies()  # dasaset needs to know the strategies explicitly
            train_util.debug_dataset(train_dataset_group)
            return
        if len(train_dataset_group) == 0:
            logger.error(
                "No data found. Please verify arguments (train_data_dir must be the parent of folders with images) / 画像がありません。引数指定を確認してください（train_data_dirには画像があるフォルダではなく、画像があるフォルダの親フォルダを指定する必要があります）"
            )
            return

        if cache_latents:
            assert (
                train_dataset_group.is_latent_cacheable()
            ), "when caching latents, either color_aug or random_crop cannot be used / latentをキャッシュするときはcolor_augとrandom_cropは使えません"
<<<<<<< HEAD

        self.assert_extra_args(args, train_dataset_group)  # may change some args
=======
            if val_dataset_group is not None:
                assert (
                    val_dataset_group.is_latent_cacheable()
                ), "when caching validation latents, either color_aug or random_crop cannot be used / latentをキャッシュするときはcolor_augとrandom_cropは使えません"
              
        self.assert_extra_args(args, train_dataset_group)
>>>>>>> dece2c38

        # acceleratorを準備する
        logger.info("preparing accelerator")
        accelerator = train_util.prepare_accelerator(args)
        is_main_process = accelerator.is_main_process

        # mixed precisionに対応した型を用意しておき適宜castする
        weight_dtype, save_dtype = train_util.prepare_dtype(args)
        vae_dtype = torch.float32 if args.no_half_vae else weight_dtype

        # モデルを読み込む
        model_version, text_encoder, vae, unet = self.load_target_model(args, weight_dtype, accelerator)

        # text_encoder is List[CLIPTextModel] or CLIPTextModel
        text_encoders = text_encoder if isinstance(text_encoder, list) else [text_encoder]

        # 差分追加学習のためにモデルを読み込む
        sys.path.append(os.path.dirname(__file__))
        accelerator.print("import network module:", args.network_module)
        network_module = importlib.import_module(args.network_module)

        if args.base_weights is not None:
            # base_weights が指定されている場合は、指定された重みを読み込みマージする
            for i, weight_path in enumerate(args.base_weights):
                if args.base_weights_multiplier is None or len(args.base_weights_multiplier) <= i:
                    multiplier = 1.0
                else:
                    multiplier = args.base_weights_multiplier[i]

                accelerator.print(f"merging module: {weight_path} with multiplier {multiplier}")

                module, weights_sd = network_module.create_network_from_weights(
                    multiplier, weight_path, vae, text_encoder, unet, for_inference=True
                )
                module.merge_to(text_encoder, unet, weights_sd, weight_dtype, accelerator.device if args.lowram else "cpu")

            accelerator.print(f"all weights merged: {', '.join(args.base_weights)}")

        # 学習を準備する
        if cache_latents:
            vae.to(accelerator.device, dtype=vae_dtype)
            vae.requires_grad_(False)
            vae.eval()
<<<<<<< HEAD

            train_dataset_group.new_cache_latents(vae, accelerator.is_main_process)

=======
            with torch.no_grad():
                train_dataset_group.cache_latents(vae, args.vae_batch_size, args.cache_latents_to_disk, accelerator.is_main_process)
                if val_dataset_group is not None:
                    print("Cache validation latents...")
                    val_dataset_group.cache_latents(vae, args.vae_batch_size, args.cache_latents_to_disk, accelerator.is_main_process)                
>>>>>>> dece2c38
            vae.to("cpu")
            clean_memory_on_device(accelerator.device)

            accelerator.wait_for_everyone()

        # 必要ならテキストエンコーダーの出力をキャッシュする: Text Encoderはcpuまたはgpuへ移される
        # cache text encoder outputs if needed: Text Encoder is moved to cpu or gpu
        text_encoding_strategy = self.get_text_encoding_strategy(args)
        strategy_base.TextEncodingStrategy.set_strategy(text_encoding_strategy)

        text_encoder_outputs_caching_strategy = self.get_text_encoder_outputs_caching_strategy(args)
        if text_encoder_outputs_caching_strategy is not None:
            strategy_base.TextEncoderOutputsCachingStrategy.set_strategy(text_encoder_outputs_caching_strategy)
        self.cache_text_encoder_outputs_if_needed(args, accelerator, unet, vae, text_encoders, train_dataset_group, weight_dtype)

        # prepare network
        net_kwargs = {}
        if args.network_args is not None:
            for net_arg in args.network_args:
                key, value = net_arg.split("=")
                net_kwargs[key] = value

        # if a new network is added in future, add if ~ then blocks for each network (;'∀')
        if args.dim_from_weights:
            network, _ = network_module.create_network_from_weights(1, args.network_weights, vae, text_encoder, unet, **net_kwargs)
        else:
            if "dropout" not in net_kwargs:
                # workaround for LyCORIS (;^ω^)
                net_kwargs["dropout"] = args.network_dropout

            network = network_module.create_network(
                1.0,
                args.network_dim,
                args.network_alpha,
                vae,
                text_encoder,
                unet,
                neuron_dropout=args.network_dropout,
                **net_kwargs,
            )
        if network is None:
            return
        network_has_multiplier = hasattr(network, "set_multiplier")

        if hasattr(network, "prepare_network"):
            network.prepare_network(args)
        if args.scale_weight_norms and not hasattr(network, "apply_max_norm_regularization"):
            logger.warning(
                "warning: scale_weight_norms is specified but the network does not support it / scale_weight_normsが指定されていますが、ネットワークが対応していません"
            )
            args.scale_weight_norms = False

        self.post_process_network(args, accelerator, network, text_encoders, unet)

        # apply network to unet and text_encoder
        train_unet = not args.network_train_text_encoder_only
        train_text_encoder = self.is_train_text_encoder(args)
        network.apply_to(text_encoder, unet, train_text_encoder, train_unet)

        if args.network_weights is not None:
            # FIXME consider alpha of weights: this assumes that the alpha is not changed
            info = network.load_weights(args.network_weights)
            accelerator.print(f"load network weights from {args.network_weights}: {info}")

        if args.gradient_checkpointing:
            if args.cpu_offload_checkpointing:
                unet.enable_gradient_checkpointing(cpu_offload=True)
            else:
                unet.enable_gradient_checkpointing()

            for t_enc, flag in zip(text_encoders, self.get_text_encoders_train_flags(args, text_encoders)):
                if flag:
                    if t_enc.supports_gradient_checkpointing:
                        t_enc.gradient_checkpointing_enable()
            del t_enc
            network.enable_gradient_checkpointing()  # may have no effect

        # 学習に必要なクラスを準備する
        accelerator.print("prepare optimizer, data loader etc.")

        # make backward compatibility for text_encoder_lr
        support_multiple_lrs = hasattr(network, "prepare_optimizer_params_with_multiple_te_lrs")
        if support_multiple_lrs:
            text_encoder_lr = args.text_encoder_lr
        else:
            # toml backward compatibility
            if args.text_encoder_lr is None or isinstance(args.text_encoder_lr, float) or isinstance(args.text_encoder_lr, int):
                text_encoder_lr = args.text_encoder_lr
            else:
                text_encoder_lr = None if len(args.text_encoder_lr) == 0 else args.text_encoder_lr[0]
        try:
            if support_multiple_lrs:
                results = network.prepare_optimizer_params_with_multiple_te_lrs(text_encoder_lr, args.unet_lr, args.learning_rate)
            else:
                results = network.prepare_optimizer_params(text_encoder_lr, args.unet_lr, args.learning_rate)
            if type(results) is tuple:
                trainable_params = results[0]
                lr_descriptions = results[1]
            else:
                trainable_params = results
                lr_descriptions = None
        except TypeError as e:
            trainable_params = network.prepare_optimizer_params(text_encoder_lr, args.unet_lr)
            lr_descriptions = None

        # if len(trainable_params) == 0:
        #     accelerator.print("no trainable parameters found / 学習可能なパラメータが見つかりませんでした")
        # for params in trainable_params:
        #     for k, v in params.items():
        #         if type(v) == float:
        #             pass
        #         else:
        #             v = len(v)
        #         accelerator.print(f"trainable_params: {k} = {v}")

        optimizer_name, optimizer_args, optimizer = train_util.get_optimizer(args, trainable_params)
        optimizer_train_fn, optimizer_eval_fn = train_util.get_optimizer_train_eval_fn(optimizer, args)

        # prepare dataloader
        # strategies are set here because they cannot be referenced in another process. Copy them with the dataset
        # some strategies can be None
        train_dataset_group.set_current_strategies()

        # DataLoaderのプロセス数：0 は persistent_workers が使えないので注意
        n_workers = min(args.max_data_loader_n_workers, os.cpu_count())  # cpu_count or max_data_loader_n_workers

        train_dataloader = torch.utils.data.DataLoader(
            train_dataset_group,
            batch_size=1,
            shuffle=True,
            collate_fn=collator,
            num_workers=n_workers,
            persistent_workers=args.persistent_data_loader_workers,
        )
        
        val_dataloader = torch.utils.data.DataLoader(
            val_dataset_group if val_dataset_group is not None else [],
            shuffle=False,
            batch_size=1,
            collate_fn=collator,
            num_workers=n_workers,
            persistent_workers=args.persistent_data_loader_workers,
        )
        cyclic_val_dataloader = itertools.cycle(val_dataloader)

        # 学習ステップ数を計算する
        if args.max_train_epochs is not None:
            args.max_train_steps = args.max_train_epochs * math.ceil(
                len(train_dataloader) / accelerator.num_processes / args.gradient_accumulation_steps
            )
            accelerator.print(
                f"override steps. steps for {args.max_train_epochs} epochs is / 指定エポックまでのステップ数: {args.max_train_steps}"
            )

        # データセット側にも学習ステップを送信
        train_dataset_group.set_max_train_steps(args.max_train_steps)

        # lr schedulerを用意する
        lr_scheduler = train_util.get_scheduler_fix(args, optimizer, accelerator.num_processes)

        # 実験的機能：勾配も含めたfp16/bf16学習を行う　モデル全体をfp16/bf16にする
        if args.full_fp16:
            assert (
                args.mixed_precision == "fp16"
            ), "full_fp16 requires mixed precision='fp16' / full_fp16を使う場合はmixed_precision='fp16'を指定してください。"
            accelerator.print("enable full fp16 training.")
            network.to(weight_dtype)
        elif args.full_bf16:
            assert (
                args.mixed_precision == "bf16"
            ), "full_bf16 requires mixed precision='bf16' / full_bf16を使う場合はmixed_precision='bf16'を指定してください。"
            accelerator.print("enable full bf16 training.")
            network.to(weight_dtype)

        unet_weight_dtype = te_weight_dtype = weight_dtype
        # Experimental Feature: Put base model into fp8 to save vram
        if args.fp8_base or args.fp8_base_unet:
            assert torch.__version__ >= "2.1.0", "fp8_base requires torch>=2.1.0 / fp8を使う場合はtorch>=2.1.0が必要です。"
            assert (
                args.mixed_precision != "no"
            ), "fp8_base requires mixed precision='fp16' or 'bf16' / fp8を使う場合はmixed_precision='fp16'または'bf16'が必要です。"
            accelerator.print("enable fp8 training for U-Net.")
            unet_weight_dtype = torch.float8_e4m3fn

            if not args.fp8_base_unet:
                accelerator.print("enable fp8 training for Text Encoder.")
            te_weight_dtype = weight_dtype if args.fp8_base_unet else torch.float8_e4m3fn

            # unet.to(accelerator.device)  # this makes faster `to(dtype)` below, but consumes 23 GB VRAM
            # unet.to(dtype=unet_weight_dtype)  # without moving to gpu, this takes a lot of time and main memory

            unet.to(accelerator.device, dtype=unet_weight_dtype)  # this seems to be safer than above

        unet.requires_grad_(False)
        unet.to(dtype=unet_weight_dtype)
        for i, t_enc in enumerate(text_encoders):
            t_enc.requires_grad_(False)

            # in case of cpu, dtype is already set to fp32 because cpu does not support fp8/fp16/bf16
            if t_enc.device.type != "cpu":
                t_enc.to(dtype=te_weight_dtype)

                # nn.Embedding not support FP8
                if te_weight_dtype != weight_dtype:
                    self.prepare_text_encoder_fp8(i, t_enc, te_weight_dtype, weight_dtype)

        # acceleratorがなんかよろしくやってくれるらしい / accelerator will do something good
        if args.deepspeed:
            flags = self.get_text_encoders_train_flags(args, text_encoders)
            ds_model = deepspeed_utils.prepare_deepspeed_model(
                args,
                unet=unet if train_unet else None,
                text_encoder1=text_encoders[0] if flags[0] else None,
                text_encoder2=(text_encoders[1] if flags[1] else None) if len(text_encoders) > 1 else None,
                network=network,
            )
            ds_model, optimizer, train_dataloader, lr_scheduler = accelerator.prepare(
                ds_model, optimizer, train_dataloader, lr_scheduler
            )
            training_model = ds_model
        else:
            if train_unet:
                unet = accelerator.prepare(unet)
            else:
                unet.to(accelerator.device, dtype=unet_weight_dtype)  # move to device because unet is not prepared by accelerator
            if train_text_encoder:
                text_encoders = [
                    (accelerator.prepare(t_enc) if flag else t_enc)
                    for t_enc, flag in zip(text_encoders, self.get_text_encoders_train_flags(args, text_encoders))
                ]
                if len(text_encoders) > 1:
                    text_encoder = text_encoders
                else:
                    text_encoder = text_encoders[0]
            else:
                pass  # if text_encoder is not trained, no need to prepare. and device and dtype are already set

            network, optimizer, train_dataloader, lr_scheduler = accelerator.prepare(
                network, optimizer, train_dataloader, lr_scheduler
            )
            training_model = network

        if args.gradient_checkpointing:
            # according to TI example in Diffusers, train is required
            unet.train()
            for i, (t_enc, frag) in enumerate(zip(text_encoders, self.get_text_encoders_train_flags(args, text_encoders))):
                t_enc.train()

                # set top parameter requires_grad = True for gradient checkpointing works
                if frag:
                    self.prepare_text_encoder_grad_ckpt_workaround(i, t_enc)

        else:
            unet.eval()
            for t_enc in text_encoders:
                t_enc.eval()

        del t_enc

        accelerator.unwrap_model(network).prepare_grad_etc(text_encoder, unet)

        if not cache_latents:  # キャッシュしない場合はVAEを使うのでVAEを準備する
            vae.requires_grad_(False)
            vae.eval()
            vae.to(accelerator.device, dtype=vae_dtype)

        # 実験的機能：勾配も含めたfp16学習を行う　PyTorchにパッチを当ててfp16でのgrad scaleを有効にする
        if args.full_fp16:
            train_util.patch_accelerator_for_fp16_training(accelerator)

        # before resuming make hook for saving/loading to save/load the network weights only
        def save_model_hook(models, weights, output_dir):
            # pop weights of other models than network to save only network weights
            # only main process or deepspeed https://github.com/huggingface/diffusers/issues/2606
            if accelerator.is_main_process or args.deepspeed:
                remove_indices = []
                for i, model in enumerate(models):
                    if not isinstance(model, type(accelerator.unwrap_model(network))):
                        remove_indices.append(i)
                for i in reversed(remove_indices):
                    if len(weights) > i:
                        weights.pop(i)
                # print(f"save model hook: {len(weights)} weights will be saved")

            # save current ecpoch and step
            train_state_file = os.path.join(output_dir, "train_state.json")
            # +1 is needed because the state is saved before current_step is set from global_step
            logger.info(f"save train state to {train_state_file} at epoch {current_epoch.value} step {current_step.value+1}")
            with open(train_state_file, "w", encoding="utf-8") as f:
                json.dump({"current_epoch": current_epoch.value, "current_step": current_step.value + 1}, f)

        steps_from_state = None

        def load_model_hook(models, input_dir):
            # remove models except network
            remove_indices = []
            for i, model in enumerate(models):
                if not isinstance(model, type(accelerator.unwrap_model(network))):
                    remove_indices.append(i)
            for i in reversed(remove_indices):
                models.pop(i)
            # print(f"load model hook: {len(models)} models will be loaded")

            # load current epoch and step to
            nonlocal steps_from_state
            train_state_file = os.path.join(input_dir, "train_state.json")
            if os.path.exists(train_state_file):
                with open(train_state_file, "r", encoding="utf-8") as f:
                    data = json.load(f)
                steps_from_state = data["current_step"]
                logger.info(f"load train state from {train_state_file}: {data}")

        accelerator.register_save_state_pre_hook(save_model_hook)
        accelerator.register_load_state_pre_hook(load_model_hook)

        # resumeする
        train_util.resume_from_local_or_hf_if_specified(accelerator, args)

        # epoch数を計算する
        num_update_steps_per_epoch = math.ceil(len(train_dataloader) / args.gradient_accumulation_steps)
        num_train_epochs = math.ceil(args.max_train_steps / num_update_steps_per_epoch)
        if (args.save_n_epoch_ratio is not None) and (args.save_n_epoch_ratio > 0):
            args.save_every_n_epochs = math.floor(num_train_epochs / args.save_n_epoch_ratio) or 1

        # 学習する
        # TODO: find a way to handle total batch size when there are multiple datasets
        total_batch_size = args.train_batch_size * accelerator.num_processes * args.gradient_accumulation_steps

        accelerator.print("running training / 学習開始")
        accelerator.print(f"  num train images * repeats / 学習画像の数×繰り返し回数: {train_dataset_group.num_train_images}")
        accelerator.print(f"  num reg images / 正則化画像の数: {train_dataset_group.num_reg_images}")
        accelerator.print(f"  num batches per epoch / 1epochのバッチ数: {len(train_dataloader)}")
        accelerator.print(f"  num epochs / epoch数: {num_train_epochs}")
        accelerator.print(
            f"  batch size per device / バッチサイズ: {', '.join([str(d.batch_size) for d in train_dataset_group.datasets])}"
        )
        # accelerator.print(f"  total train batch size (with parallel & distributed & accumulation) / 総バッチサイズ（並列学習、勾配合計含む）: {total_batch_size}")
        accelerator.print(f"  gradient accumulation steps / 勾配を合計するステップ数 = {args.gradient_accumulation_steps}")
        accelerator.print(f"  total optimization steps / 学習ステップ数: {args.max_train_steps}")

        # TODO refactor metadata creation and move to util
        metadata = {
            "ss_session_id": session_id,  # random integer indicating which group of epochs the model came from
            "ss_training_started_at": training_started_at,  # unix timestamp
            "ss_output_name": args.output_name,
            "ss_learning_rate": args.learning_rate,
            "ss_text_encoder_lr": text_encoder_lr,
            "ss_unet_lr": args.unet_lr,
            "ss_num_train_images": train_dataset_group.num_train_images,
            "ss_num_reg_images": train_dataset_group.num_reg_images,
            "ss_num_batches_per_epoch": len(train_dataloader),
            "ss_num_epochs": num_train_epochs,
            "ss_gradient_checkpointing": args.gradient_checkpointing,
            "ss_gradient_accumulation_steps": args.gradient_accumulation_steps,
            "ss_max_train_steps": args.max_train_steps,
            "ss_lr_warmup_steps": args.lr_warmup_steps,
            "ss_lr_scheduler": args.lr_scheduler,
            "ss_network_module": args.network_module,
            "ss_network_dim": args.network_dim,  # None means default because another network than LoRA may have another default dim
            "ss_network_alpha": args.network_alpha,  # some networks may not have alpha
            "ss_network_dropout": args.network_dropout,  # some networks may not have dropout
            "ss_mixed_precision": args.mixed_precision,
            "ss_full_fp16": bool(args.full_fp16),
            "ss_v2": bool(args.v2),
            "ss_base_model_version": model_version,
            "ss_clip_skip": args.clip_skip,
            "ss_max_token_length": args.max_token_length,
            "ss_cache_latents": bool(args.cache_latents),
            "ss_seed": args.seed,
            "ss_lowram": args.lowram,
            "ss_noise_offset": args.noise_offset,
            "ss_multires_noise_iterations": args.multires_noise_iterations,
            "ss_multires_noise_discount": args.multires_noise_discount,
            "ss_adaptive_noise_scale": args.adaptive_noise_scale,
            "ss_zero_terminal_snr": args.zero_terminal_snr,
            "ss_training_comment": args.training_comment,  # will not be updated after training
            "ss_sd_scripts_commit_hash": train_util.get_git_revision_hash(),
            "ss_optimizer": optimizer_name + (f"({optimizer_args})" if len(optimizer_args) > 0 else ""),
            "ss_max_grad_norm": args.max_grad_norm,
            "ss_caption_dropout_rate": args.caption_dropout_rate,
            "ss_caption_dropout_every_n_epochs": args.caption_dropout_every_n_epochs,
            "ss_caption_tag_dropout_rate": args.caption_tag_dropout_rate,
            "ss_face_crop_aug_range": args.face_crop_aug_range,
            "ss_prior_loss_weight": args.prior_loss_weight,
            "ss_min_snr_gamma": args.min_snr_gamma,
            "ss_scale_weight_norms": args.scale_weight_norms,
            "ss_ip_noise_gamma": args.ip_noise_gamma,
            "ss_debiased_estimation": bool(args.debiased_estimation_loss),
            "ss_noise_offset_random_strength": args.noise_offset_random_strength,
            "ss_ip_noise_gamma_random_strength": args.ip_noise_gamma_random_strength,
            "ss_loss_type": args.loss_type,
            "ss_huber_schedule": args.huber_schedule,
            "ss_huber_c": args.huber_c,
            "ss_fp8_base": bool(args.fp8_base),
            "ss_fp8_base_unet": bool(args.fp8_base_unet),
        }

        self.update_metadata(metadata, args)  # architecture specific metadata

        if use_user_config:
            # save metadata of multiple datasets
            # NOTE: pack "ss_datasets" value as json one time
            #   or should also pack nested collections as json?
            datasets_metadata = []
            tag_frequency = {}  # merge tag frequency for metadata editor
            dataset_dirs_info = {}  # merge subset dirs for metadata editor

            for dataset in train_dataset_group.datasets:
                is_dreambooth_dataset = isinstance(dataset, DreamBoothDataset)
                dataset_metadata = {
                    "is_dreambooth": is_dreambooth_dataset,
                    "batch_size_per_device": dataset.batch_size,
                    "num_train_images": dataset.num_train_images,  # includes repeating
                    "num_reg_images": dataset.num_reg_images,
                    "resolution": (dataset.width, dataset.height),
                    "enable_bucket": bool(dataset.enable_bucket),
                    "min_bucket_reso": dataset.min_bucket_reso,
                    "max_bucket_reso": dataset.max_bucket_reso,
                    "tag_frequency": dataset.tag_frequency,
                    "bucket_info": dataset.bucket_info,
                }

                subsets_metadata = []
                for subset in dataset.subsets:
                    subset_metadata = {
                        "img_count": subset.img_count,
                        "num_repeats": subset.num_repeats,
                        "color_aug": bool(subset.color_aug),
                        "flip_aug": bool(subset.flip_aug),
                        "random_crop": bool(subset.random_crop),
                        "shuffle_caption": bool(subset.shuffle_caption),
                        "keep_tokens": subset.keep_tokens,
                        "keep_tokens_separator": subset.keep_tokens_separator,
                        "secondary_separator": subset.secondary_separator,
                        "enable_wildcard": bool(subset.enable_wildcard),
                        "caption_prefix": subset.caption_prefix,
                        "caption_suffix": subset.caption_suffix,
                    }

                    image_dir_or_metadata_file = None
                    if subset.image_dir:
                        image_dir = os.path.basename(subset.image_dir)
                        subset_metadata["image_dir"] = image_dir
                        image_dir_or_metadata_file = image_dir

                    if is_dreambooth_dataset:
                        subset_metadata["class_tokens"] = subset.class_tokens
                        subset_metadata["is_reg"] = subset.is_reg
                        if subset.is_reg:
                            image_dir_or_metadata_file = None  # not merging reg dataset
                    else:
                        metadata_file = os.path.basename(subset.metadata_file)
                        subset_metadata["metadata_file"] = metadata_file
                        image_dir_or_metadata_file = metadata_file  # may overwrite

                    subsets_metadata.append(subset_metadata)

                    # merge dataset dir: not reg subset only
                    # TODO update additional-network extension to show detailed dataset config from metadata
                    if image_dir_or_metadata_file is not None:
                        # datasets may have a certain dir multiple times
                        v = image_dir_or_metadata_file
                        i = 2
                        while v in dataset_dirs_info:
                            v = image_dir_or_metadata_file + f" ({i})"
                            i += 1
                        image_dir_or_metadata_file = v

                        dataset_dirs_info[image_dir_or_metadata_file] = {
                            "n_repeats": subset.num_repeats,
                            "img_count": subset.img_count,
                        }

                dataset_metadata["subsets"] = subsets_metadata
                datasets_metadata.append(dataset_metadata)

                # merge tag frequency:
                for ds_dir_name, ds_freq_for_dir in dataset.tag_frequency.items():
                    # あるディレクトリが複数のdatasetで使用されている場合、一度だけ数える
                    # もともと繰り返し回数を指定しているので、キャプション内でのタグの出現回数と、それが学習で何度使われるかは一致しない
                    # なので、ここで複数datasetの回数を合算してもあまり意味はない
                    if ds_dir_name in tag_frequency:
                        continue
                    tag_frequency[ds_dir_name] = ds_freq_for_dir

            metadata["ss_datasets"] = json.dumps(datasets_metadata)
            metadata["ss_tag_frequency"] = json.dumps(tag_frequency)
            metadata["ss_dataset_dirs"] = json.dumps(dataset_dirs_info)
        else:
            # conserving backward compatibility when using train_dataset_dir and reg_dataset_dir
            assert (
                len(train_dataset_group.datasets) == 1
            ), f"There should be a single dataset but {len(train_dataset_group.datasets)} found. This seems to be a bug. / データセットは1個だけ存在するはずですが、実際には{len(train_dataset_group.datasets)}個でした。プログラムのバグかもしれません。"

            dataset = train_dataset_group.datasets[0]

            dataset_dirs_info = {}
            reg_dataset_dirs_info = {}
            if use_dreambooth_method:
                for subset in dataset.subsets:
                    info = reg_dataset_dirs_info if subset.is_reg else dataset_dirs_info
                    info[os.path.basename(subset.image_dir)] = {"n_repeats": subset.num_repeats, "img_count": subset.img_count}
            else:
                for subset in dataset.subsets:
                    dataset_dirs_info[os.path.basename(subset.metadata_file)] = {
                        "n_repeats": subset.num_repeats,
                        "img_count": subset.img_count,
                    }

            metadata.update(
                {
                    "ss_batch_size_per_device": args.train_batch_size,
                    "ss_total_batch_size": total_batch_size,
                    "ss_resolution": args.resolution,
                    "ss_color_aug": bool(args.color_aug),
                    "ss_flip_aug": bool(args.flip_aug),
                    "ss_random_crop": bool(args.random_crop),
                    "ss_shuffle_caption": bool(args.shuffle_caption),
                    "ss_enable_bucket": bool(dataset.enable_bucket),
                    "ss_bucket_no_upscale": bool(dataset.bucket_no_upscale),
                    "ss_min_bucket_reso": dataset.min_bucket_reso,
                    "ss_max_bucket_reso": dataset.max_bucket_reso,
                    "ss_keep_tokens": args.keep_tokens,
                    "ss_dataset_dirs": json.dumps(dataset_dirs_info),
                    "ss_reg_dataset_dirs": json.dumps(reg_dataset_dirs_info),
                    "ss_tag_frequency": json.dumps(dataset.tag_frequency),
                    "ss_bucket_info": json.dumps(dataset.bucket_info),
                }
            )

        # add extra args
        if args.network_args:
            metadata["ss_network_args"] = json.dumps(net_kwargs)

        # model name and hash
        if args.pretrained_model_name_or_path is not None:
            sd_model_name = args.pretrained_model_name_or_path
            if os.path.exists(sd_model_name):
                metadata["ss_sd_model_hash"] = train_util.model_hash(sd_model_name)
                metadata["ss_new_sd_model_hash"] = train_util.calculate_sha256(sd_model_name)
                sd_model_name = os.path.basename(sd_model_name)
            metadata["ss_sd_model_name"] = sd_model_name

        if args.vae is not None:
            vae_name = args.vae
            if os.path.exists(vae_name):
                metadata["ss_vae_hash"] = train_util.model_hash(vae_name)
                metadata["ss_new_vae_hash"] = train_util.calculate_sha256(vae_name)
                vae_name = os.path.basename(vae_name)
            metadata["ss_vae_name"] = vae_name

        metadata = {k: str(v) for k, v in metadata.items()}

        # make minimum metadata for filtering
        minimum_metadata = {}
        for key in train_util.SS_METADATA_MINIMUM_KEYS:
            if key in metadata:
                minimum_metadata[key] = metadata[key]

        # calculate steps to skip when resuming or starting from a specific step
        initial_step = 0
        if args.initial_epoch is not None or args.initial_step is not None:
            # if initial_epoch or initial_step is specified, steps_from_state is ignored even when resuming
            if steps_from_state is not None:
                logger.warning(
                    "steps from the state is ignored because initial_step is specified / initial_stepが指定されているため、stateからのステップ数は無視されます"
                )
            if args.initial_step is not None:
                initial_step = args.initial_step
            else:
                # num steps per epoch is calculated by num_processes and gradient_accumulation_steps
                initial_step = (args.initial_epoch - 1) * math.ceil(
                    len(train_dataloader) / accelerator.num_processes / args.gradient_accumulation_steps
                )
        else:
            # if initial_epoch and initial_step are not specified, steps_from_state is used when resuming
            if steps_from_state is not None:
                initial_step = steps_from_state
                steps_from_state = None

        if initial_step > 0:
            assert (
                args.max_train_steps > initial_step
            ), f"max_train_steps should be greater than initial step / max_train_stepsは初期ステップより大きい必要があります: {args.max_train_steps} vs {initial_step}"

        progress_bar = tqdm(
            range(args.max_train_steps - initial_step), smoothing=0, disable=not accelerator.is_local_main_process, desc="steps"
        )

        epoch_to_start = 0
        if initial_step > 0:
            if args.skip_until_initial_step:
                # if skip_until_initial_step is specified, load data and discard it to ensure the same data is used
                if not args.resume:
                    logger.info(
                        f"initial_step is specified but not resuming. lr scheduler will be started from the beginning / initial_stepが指定されていますがresumeしていないため、lr schedulerは最初から始まります"
                    )
                logger.info(f"skipping {initial_step} steps / {initial_step}ステップをスキップします")
                initial_step *= args.gradient_accumulation_steps

                # set epoch to start to make initial_step less than len(train_dataloader)
                epoch_to_start = initial_step // math.ceil(len(train_dataloader) / args.gradient_accumulation_steps)
            else:
                # if not, only epoch no is skipped for informative purpose
                epoch_to_start = initial_step // math.ceil(len(train_dataloader) / args.gradient_accumulation_steps)
                initial_step = 0  # do not skip

        global_step = 0

        noise_scheduler = self.get_noise_scheduler(args, accelerator.device)

        if accelerator.is_main_process:
            init_kwargs = {}
            if args.wandb_run_name:
                init_kwargs["wandb"] = {"name": args.wandb_run_name}
            if args.log_tracker_config is not None:
                init_kwargs = toml.load(args.log_tracker_config)
            accelerator.init_trackers(
                "network_train" if args.log_tracker_name is None else args.log_tracker_name,
                config=train_util.get_sanitized_config_or_none(args),
                init_kwargs=init_kwargs,
            )

        loss_recorder = train_util.LossRecorder()
        val_loss_recorder = train_util.LossRecorder()
        
        del train_dataset_group

        # callback for step start
        if hasattr(accelerator.unwrap_model(network), "on_step_start"):
            on_step_start = accelerator.unwrap_model(network).on_step_start
        else:
            on_step_start = lambda *args, **kwargs: None

        # function for saving/removing
        def save_model(ckpt_name, unwrapped_nw, steps, epoch_no, force_sync_upload=False):
            os.makedirs(args.output_dir, exist_ok=True)
            ckpt_file = os.path.join(args.output_dir, ckpt_name)

            accelerator.print(f"\nsaving checkpoint: {ckpt_file}")
            metadata["ss_training_finished_at"] = str(time.time())
            metadata["ss_steps"] = str(steps)
            metadata["ss_epoch"] = str(epoch_no)

            metadata_to_save = minimum_metadata if args.no_metadata else metadata
            sai_metadata = self.get_sai_model_spec(args)
            metadata_to_save.update(sai_metadata)

            unwrapped_nw.save_weights(ckpt_file, save_dtype, metadata_to_save)
            if args.huggingface_repo_id is not None:
                huggingface_util.upload(args, ckpt_file, "/" + ckpt_name, force_sync_upload=force_sync_upload)

        def remove_model(old_ckpt_name):
            old_ckpt_file = os.path.join(args.output_dir, old_ckpt_name)
            if os.path.exists(old_ckpt_file):
                accelerator.print(f"removing old checkpoint: {old_ckpt_file}")
                os.remove(old_ckpt_file)

        # if text_encoder is not needed for training, delete it to save memory.
        # TODO this can be automated after SDXL sample prompt cache is implemented
        if self.is_text_encoder_not_needed_for_training(args):
            logger.info("text_encoder is not needed for training. deleting to save memory.")
            for t_enc in text_encoders:
                del t_enc
            text_encoders = []
            text_encoder = None

        # For --sample_at_first
        optimizer_eval_fn()
        self.sample_images(accelerator, args, 0, global_step, accelerator.device, vae, tokenizers, text_encoder, unet)
        optimizer_train_fn()
        if len(accelerator.trackers) > 0:
            # log empty object to commit the sample images to wandb
            accelerator.log({}, step=0)

        # training loop
        if initial_step > 0:  # only if skip_until_initial_step is specified
            for skip_epoch in range(epoch_to_start):  # skip epochs
                logger.info(f"skipping epoch {skip_epoch+1} because initial_step (multiplied) is {initial_step}")
                initial_step -= len(train_dataloader)
            global_step = initial_step

        # log device and dtype for each model
        logger.info(f"unet dtype: {unet_weight_dtype}, device: {unet.device}")
        for i, t_enc in enumerate(text_encoders):
            params_itr = t_enc.parameters()
            params_itr.__next__()  # skip the first parameter
            params_itr.__next__()  # skip the second parameter. because CLIP first two parameters are embeddings
            param_3rd = params_itr.__next__()
            logger.info(f"text_encoder [{i}] dtype: {param_3rd.dtype}, device: {t_enc.device}")
            
        clean_memory_on_device(accelerator.device)

        grad_norm = 0.0

        for epoch in range(epoch_to_start, num_train_epochs):
            accelerator.print(f"\nepoch {epoch+1}/{num_train_epochs}")
            current_epoch.value = epoch + 1

            metadata["ss_epoch"] = str(epoch + 1)

            accelerator.unwrap_model(network).on_epoch_start(text_encoder, unet)

            skipped_dataloader = None
            if initial_step > 0:
                skipped_dataloader = accelerator.skip_first_batches(train_dataloader, initial_step - 1)
                initial_step = 1

            for step, batch in enumerate(skipped_dataloader or train_dataloader):
                current_step.value = global_step
                if initial_step > 0:
                    initial_step -= 1
                    continue

                with accelerator.accumulate(training_model):
                    on_step_start(text_encoder, unet)
                    if "latents" in batch and batch["latents"] is not None:
                        latents = batch["latents"].to(accelerator.device).to(dtype=weight_dtype)
                    else:
                        with torch.no_grad():
                            # latentに変換
                            latents = self.encode_images_to_latents(args, accelerator, vae, batch["images"].to(vae_dtype))
                            latents = latents.to(dtype=weight_dtype)

                            # NaNが含まれていれば警告を表示し0に置き換える
                            if torch.any(torch.isnan(latents)):
                                accelerator.print("NaN found in latents, replacing with zeros")
                                latents = torch.nan_to_num(latents, 0, out=latents)

                    latents = self.shift_scale_latents(args, latents)

                    # get multiplier for each sample
                    if network_has_multiplier:
                        multipliers = batch["network_multipliers"]
                        # if all multipliers are same, use single multiplier
                        if torch.all(multipliers == multipliers[0]):
                            multipliers = multipliers[0].item()
                        else:
                            raise NotImplementedError("multipliers for each sample is not supported yet")
                        # print(f"set multiplier: {multipliers}")
                        accelerator.unwrap_model(network).set_multiplier(multipliers)

                    text_encoder_conds = []
                    text_encoder_outputs_list = batch.get("text_encoder_outputs_list", None)
                    if text_encoder_outputs_list is not None:
                        text_encoder_conds = text_encoder_outputs_list  # List of text encoder outputs
                    if len(text_encoder_conds) == 0 or text_encoder_conds[0] is None or train_text_encoder:
                        with torch.set_grad_enabled(train_text_encoder), accelerator.autocast():
                            # Get the text embedding for conditioning
                            if args.weighted_captions:
                                # SD only
                                encoded_text_encoder_conds = get_weighted_text_embeddings(
                                    tokenizers[0],
                                    text_encoder,
                                    batch["captions"],
                                    accelerator.device,
                                    args.max_token_length // 75 if args.max_token_length else 1,
                                    clip_skip=args.clip_skip,
                                )
                            else:
                                input_ids = [ids.to(accelerator.device) for ids in batch["input_ids_list"]]
                                encoded_text_encoder_conds = text_encoding_strategy.encode_tokens(
                                    tokenize_strategy,
                                    self.get_models_for_text_encoding(args, accelerator, text_encoders),
                                    input_ids,
                                )
                                if args.full_fp16:
                                    encoded_text_encoder_conds = [c.to(weight_dtype) for c in encoded_text_encoder_conds]

                        # if text_encoder_conds is not cached, use encoded_text_encoder_conds
                        if len(text_encoder_conds) == 0:
                            text_encoder_conds = encoded_text_encoder_conds
                        else:
                            # if encoded_text_encoder_conds is not None, update cached text_encoder_conds
                            for i in range(len(encoded_text_encoder_conds)):
                                if encoded_text_encoder_conds[i] is not None:
                                    text_encoder_conds[i] = encoded_text_encoder_conds[i]

                    # sample noise, call unet, get target
                    noise_pred, target, timesteps, huber_c, weighting = self.get_noise_pred_and_target(
                        args,
                        accelerator,
                        noise_scheduler,
                        latents,
                        batch,
                        text_encoder_conds,
                        unet,
                        network,
                        weight_dtype,
                        train_unet,
                    )

                    loss = train_util.conditional_loss(
                        noise_pred.float(), target.float(), reduction="none", loss_type=args.loss_type, huber_c=huber_c
                    )
                    if weighting is not None:
                        loss = loss * weighting
                    if args.masked_loss or ("alpha_masks" in batch and batch["alpha_masks"] is not None):
                        loss = apply_masked_loss(loss, batch)
                    loss = loss.mean([1, 2, 3])

                    loss_weights = batch["loss_weights"]  # 各sampleごとのweight
                    loss = loss * loss_weights

                    # min snr gamma, scale v pred loss like noise pred, v pred like loss, debiased estimation etc.
                    loss = self.post_process_loss(loss, args, timesteps, noise_scheduler)

                    loss = loss.mean()  # 平均なのでbatch_sizeで割る必要なし
                    
                    accelerator.backward(loss)

                    if accelerator.sync_gradients:
                        self.all_reduce_network(accelerator, network)  # sync DDP grad manually
                        if args.max_grad_norm != 0.0:
                            params_to_clip = accelerator.unwrap_model(network).get_trainable_params()
                            grad_norm = accelerator.clip_grad_norm_(params_to_clip, args.max_grad_norm).item()
                        else: 
                            params_to_clip = accelerator.unwrap_model(network).get_trainable_params()
                            grad_norm = accelerator.clip_grad_norm_(params_to_clip, float('inf')).item()
                            
                    optimizer.step()
                    lr_scheduler.step()
                    optimizer.zero_grad(set_to_none=True)

                if args.scale_weight_norms:
                    keys_scaled, mean_norm, maximum_norm = accelerator.unwrap_model(network).apply_max_norm_regularization(
                        args.scale_weight_norms, accelerator.device
                    )

                    if isinstance(keys_scaled, torch.Tensor):
                        #Unpack
                        keys_scaled = keys_scaled.item()

                    if isinstance(mean_norm, torch.Tensor):
                        #Unpack
                        mean_norm = mean_norm.item()

                    if isinstance(maximum_norm, torch.Tensor):
                        #Unpack
                        maximum_norm = maximum_norm.item()

                    max_mean_logs = {"Keys Scaled": keys_scaled, "Avg key norm": mean_norm}
                else:
                    keys_scaled, mean_norm, maximum_norm = None, None, None

                # Checks if the accelerator has performed an optimization step behind the scenes
                if accelerator.sync_gradients:
                    progress_bar.update(1)
                    global_step += 1

                    optimizer_eval_fn()
                    self.sample_images(
                        accelerator, args, None, global_step, accelerator.device, vae, tokenizers, text_encoder, unet
                    )

                    # 指定ステップごとにモデルを保存
                    if args.save_every_n_steps is not None and global_step % args.save_every_n_steps == 0:
                        accelerator.wait_for_everyone()
                        if accelerator.is_main_process:
                            ckpt_name = train_util.get_step_ckpt_name(args, "." + args.save_model_as, global_step)
                            save_model(ckpt_name, accelerator.unwrap_model(network), global_step, epoch)

                            if args.save_state:
                                train_util.save_and_remove_state_stepwise(args, accelerator, global_step)

                            remove_step_no = train_util.get_remove_step_no(args, global_step)
                            if remove_step_no is not None:
                                remove_ckpt_name = train_util.get_step_ckpt_name(args, "." + args.save_model_as, remove_step_no)
                                remove_model(remove_ckpt_name)
                    optimizer_train_fn()

                current_loss = loss.detach().item()
                loss_recorder.add(epoch=epoch, step=step, loss=current_loss)
                avr_loss: float = loss_recorder.moving_average
                logs = {"avg_loss": avr_loss}  # , "lr": lr_scheduler.get_last_lr()[0]}

                if args.scale_weight_norms:
                    logs = {**max_mean_logs, **logs}

                if args.max_grad_norm != 0.0 :
                    logs = {'Grad Norm': grad_norm, **logs}

                progress_bar.set_postfix(**logs)

                if len(accelerator.trackers) > 0:
                    logs = self.generate_step_logs(
                        args, current_loss, avr_loss, lr_scheduler, lr_descriptions, keys_scaled, mean_norm, maximum_norm, grad_norm
                    )
                    accelerator.log(logs, step=global_step)
                
                if len(val_dataloader) > 0:
                    if  (args.validation_every_n_step is not None and global_step % args.validation_every_n_step == 0) or (args.validation_every_n_step is None and step == len(train_dataloader) - 1) or global_step >= args.max_train_steps:
                        accelerator.print("Validating バリデーション処理...")
                        total_loss = 0.0
                        with torch.no_grad():
                            validation_steps = min(args.max_validation_steps, len(val_dataloader)) if args.max_validation_steps is not None else len(val_dataloader)
                            for val_step in tqdm(range(validation_steps), desc='Validation Steps'):
                                batch = next(cyclic_val_dataloader)
                                loss = self.process_val_batch(batch, tokenizers, text_encoders, unet, vae, noise_scheduler, vae_dtype, weight_dtype, accelerator, args)
                                total_loss += loss.detach().item()
                            current_loss = total_loss / validation_steps
                            val_loss_recorder.add(epoch=0, step=global_step, loss=current_loss)   
        
                        if args.logging_dir is not None:
                            logs = {"loss/current_val_loss": current_loss}
                            accelerator.log(logs, step=global_step)                            
                            avr_loss: float = val_loss_recorder.moving_average
                            logs = {"loss/average_val_loss": avr_loss}
                            accelerator.log(logs, step=global_step)
                                        
                if global_step >= args.max_train_steps:
                    break

<<<<<<< HEAD
            if len(accelerator.trackers) > 0:
                logs = {"loss/epoch": loss_recorder.moving_average}
=======
            if args.logging_dir is not None:
                logs = {"loss/epoch_average": loss_recorder.moving_average}                
>>>>>>> dece2c38
                accelerator.log(logs, step=epoch + 1)
                            
            accelerator.wait_for_everyone()

            # 指定エポックごとにモデルを保存
            optimizer_eval_fn()
            if args.save_every_n_epochs is not None:
                saving = (epoch + 1) % args.save_every_n_epochs == 0 and (epoch + 1) < num_train_epochs
                if is_main_process and saving:
                    ckpt_name = train_util.get_epoch_ckpt_name(args, "." + args.save_model_as, epoch + 1)
                    save_model(ckpt_name, accelerator.unwrap_model(network), global_step, epoch + 1)

                    remove_epoch_no = train_util.get_remove_epoch_no(args, epoch + 1)
                    if remove_epoch_no is not None:
                        remove_ckpt_name = train_util.get_epoch_ckpt_name(args, "." + args.save_model_as, remove_epoch_no)
                        remove_model(remove_ckpt_name)

                    if args.save_state:
                        train_util.save_and_remove_state_on_epoch_end(args, accelerator, epoch + 1)

            self.sample_images(accelerator, args, epoch + 1, global_step, accelerator.device, vae, tokenizers, text_encoder, unet)
            optimizer_train_fn()

            # end of epoch

        # metadata["ss_epoch"] = str(num_train_epochs)
        metadata["ss_training_finished_at"] = str(time.time())

        if is_main_process:
            network = accelerator.unwrap_model(network)

        accelerator.end_training()
        optimizer_eval_fn()

        if is_main_process and (args.save_state or args.save_state_on_train_end):
            train_util.save_state_on_train_end(args, accelerator)

        if is_main_process:
            ckpt_name = train_util.get_last_ckpt_name(args, "." + args.save_model_as)
            save_model(ckpt_name, network, global_step, num_train_epochs, force_sync_upload=True)

            logger.info("model saved.")


def setup_parser() -> argparse.ArgumentParser:
    parser = argparse.ArgumentParser()

    add_logging_arguments(parser)
    train_util.add_sd_models_arguments(parser)
    train_util.add_dataset_arguments(parser, True, True, True)
    train_util.add_training_arguments(parser, True)
    train_util.add_masked_loss_arguments(parser)
    deepspeed_utils.add_deepspeed_arguments(parser)
    train_util.add_optimizer_arguments(parser)
    config_util.add_config_arguments(parser)
    custom_train_functions.add_custom_train_arguments(parser)

    parser.add_argument(
        "--cpu_offload_checkpointing",
        action="store_true",
        help="[EXPERIMENTAL] enable offloading of tensors to CPU during checkpointing for U-Net or DiT, if supported"
        " / 勾配チェックポイント時にテンソルをCPUにオフロードする（U-NetまたはDiTのみ、サポートされている場合）",
    )
    parser.add_argument(
        "--no_metadata", action="store_true", help="do not save metadata in output model / メタデータを出力先モデルに保存しない"
    )
    parser.add_argument(
        "--save_model_as",
        type=str,
        default="safetensors",
        choices=[None, "ckpt", "pt", "safetensors"],
        help="format to save the model (default is .safetensors) / モデル保存時の形式（デフォルトはsafetensors）",
    )

    parser.add_argument("--unet_lr", type=float, default=None, help="learning rate for U-Net / U-Netの学習率")
    parser.add_argument(
        "--text_encoder_lr",
        type=float,
        default=None,
        nargs="*",
        help="learning rate for Text Encoder, can be multiple / Text Encoderの学習率、複数指定可能",
    )
    parser.add_argument(
        "--fp8_base_unet",
        action="store_true",
        help="use fp8 for U-Net (or DiT), Text Encoder is fp16 or bf16"
        " / U-Net（またはDiT）にfp8を使用する。Text Encoderはfp16またはbf16",
    )

    parser.add_argument(
        "--network_weights", type=str, default=None, help="pretrained weights for network / 学習するネットワークの初期重み"
    )
    parser.add_argument(
        "--network_module", type=str, default=None, help="network module to train / 学習対象のネットワークのモジュール"
    )
    parser.add_argument(
        "--network_dim",
        type=int,
        default=None,
        help="network dimensions (depends on each network) / モジュールの次元数（ネットワークにより定義は異なります）",
    )
    parser.add_argument(
        "--network_alpha",
        type=float,
        default=1,
        help="alpha for LoRA weight scaling, default 1 (same as network_dim for same behavior as old version) / LoRaの重み調整のalpha値、デフォルト1（旧バージョンと同じ動作をするにはnetwork_dimと同じ値を指定）",
    )
    parser.add_argument(
        "--network_dropout",
        type=float,
        default=None,
        help="Drops neurons out of training every step (0 or None is default behavior (no dropout), 1 would drop all neurons) / 訓練時に毎ステップでニューロンをdropする（0またはNoneはdropoutなし、1は全ニューロンをdropout）",
    )
    parser.add_argument(
        "--network_args",
        type=str,
        default=None,
        nargs="*",
        help="additional arguments for network (key=value) / ネットワークへの追加の引数",
    )
    parser.add_argument(
        "--network_train_unet_only", action="store_true", help="only training U-Net part / U-Net関連部分のみ学習する"
    )
    parser.add_argument(
        "--network_train_text_encoder_only",
        action="store_true",
        help="only training Text Encoder part / Text Encoder関連部分のみ学習する",
    )
    parser.add_argument(
        "--training_comment",
        type=str,
        default=None,
        help="arbitrary comment string stored in metadata / メタデータに記録する任意のコメント文字列",
    )
    parser.add_argument(
        "--dim_from_weights",
        action="store_true",
        help="automatically determine dim (rank) from network_weights / dim (rank)をnetwork_weightsで指定した重みから自動で決定する",
    )
    parser.add_argument(
        "--scale_weight_norms",
        type=float,
        default=None,
        help="Scale the weight of each key pair to help prevent overtraing via exploding gradients. (1 is a good starting point) / 重みの値をスケーリングして勾配爆発を防ぐ（1が初期値としては適当）",
    )
    parser.add_argument(
        "--base_weights",
        type=str,
        default=None,
        nargs="*",
        help="network weights to merge into the model before training / 学習前にあらかじめモデルにマージするnetworkの重みファイル",
    )
    parser.add_argument(
        "--base_weights_multiplier",
        type=float,
        default=None,
        nargs="*",
        help="multiplier for network weights to merge into the model before training / 学習前にあらかじめモデルにマージするnetworkの重みの倍率",
    )
    parser.add_argument(
        "--no_half_vae",
        action="store_true",
        help="do not use fp16/bf16 VAE in mixed precision (use float VAE) / mixed precisionでも fp16/bf16 VAEを使わずfloat VAEを使う",
    )
    parser.add_argument(
<<<<<<< HEAD
        "--skip_until_initial_step",
        action="store_true",
        help="skip training until initial_step is reached / initial_stepに到達するまで学習をスキップする",
    )
    parser.add_argument(
        "--initial_epoch",
        type=int,
        default=None,
        help="initial epoch number, 1 means first epoch (same as not specifying). NOTE: initial_epoch/step doesn't affect to lr scheduler. Which means lr scheduler will start from 0 without `--resume`."
        + " / 初期エポック数、1で最初のエポック（未指定時と同じ）。注意：initial_epoch/stepはlr schedulerに影響しないため、`--resume`しない場合はlr schedulerは0から始まる",
    )
    parser.add_argument(
        "--initial_step",
        type=int,
        default=None,
        help="initial step number including all epochs, 0 means first step (same as not specifying). overwrites initial_epoch."
        + " / 初期ステップ数、全エポックを含むステップ数、0で最初のステップ（未指定時と同じ）。initial_epochを上書きする",
    )
    # parser.add_argument("--loraplus_lr_ratio", default=None, type=float, help="LoRA+ learning rate ratio")
    # parser.add_argument("--loraplus_unet_lr_ratio", default=None, type=float, help="LoRA+ UNet learning rate ratio")
    # parser.add_argument("--loraplus_text_encoder_lr_ratio", default=None, type=float, help="LoRA+ text encoder learning rate ratio")
=======
        "--validation_seed",
        type=int,
        default=None,
        help="Validation seed"
    )
    parser.add_argument(
        "--validation_split",
        type=float,
        default=0.0,
        help="Split for validation images out of the training dataset"
    )    
    parser.add_argument(
        "--validation_every_n_step",
        type=int,
        default=None,
        help="Number of train steps for counting validation loss. By default, validation per train epoch is performed"
    )    
    parser.add_argument(
        "--max_validation_steps",
        type=int,
        default=None,
        help="Number of max validation steps for counting validation loss. By default, validation will run entire validation dataset"
    )    
>>>>>>> dece2c38
    return parser


if __name__ == "__main__":
    parser = setup_parser()

    args = parser.parse_args()
    train_util.verify_command_line_training_args(args)
    args = train_util.read_config_from_file(args, parser)

    trainer = NetworkTrainer()
    trainer.train(args)<|MERGE_RESOLUTION|>--- conflicted
+++ resolved
@@ -253,6 +253,67 @@
         text_encoder.text_model.embeddings.to(dtype=weight_dtype)
 
     # endregion
+
+    def process_val_batch(self, batch, tokenizers, text_encoders, unet, vae, noise_scheduler, vae_dtype, weight_dtype, accelerator, args, train_text_encoder=True):
+
+        total_loss = 0.0
+        timesteps_list = [10, 350, 500, 650, 990]    
+        with torch.no_grad():
+            if "latents" in batch and batch["latents"] is not None:
+                latents = batch["latents"].to(accelerator.device)
+            else:
+                # latentに変換
+                latents = vae.encode(batch["images"].to(accelerator.device, dtype=vae_dtype)).latent_dist.sample()
+
+                # NaNが含まれていれば警告を表示し0に置き換える
+                if torch.any(torch.isnan(latents)):
+                    accelerator.print("NaN found in latents, replacing with zeros")
+                    latents = torch.where(torch.isnan(latents), torch.zeros_like(latents), latents)
+            latents = latents * self.vae_scale_factor
+        b_size = latents.shape[0]
+
+        with torch.set_grad_enabled(False), accelerator.autocast():
+            # Get the text embedding for conditioning
+            if args.weighted_captions:
+                text_encoder_conds = get_weighted_text_embeddings(
+                    tokenizers[0],
+                    text_encoders[0],
+                    batch["captions"],
+                    accelerator.device,
+                    args.max_token_length // 75 if args.max_token_length else 1,
+                    clip_skip=args.clip_skip,
+                )
+            else:
+                text_encoder_conds = self.get_text_cond(
+                    args, accelerator, batch, tokenizers, text_encoders, weight_dtype
+                )
+
+        # Sample noise, sample a random timestep for each image, and add noise to the latents,
+        # with noise offset and/or multires noise if specified
+        
+        for fixed_timesteps in timesteps_list:
+            with torch.set_grad_enabled(False), accelerator.autocast():
+                noise = torch.randn_like(latents, device=latents.device)
+                b_size = latents.shape[0]
+                timesteps = torch.full((b_size,), fixed_timesteps, dtype=torch.long, device=latents.device)
+                noisy_latents = noise_scheduler.add_noise(latents, noise, timesteps)
+                noise_pred = self.call_unet(
+                    args, accelerator, unet, noisy_latents, timesteps, text_encoder_conds, batch, weight_dtype
+                )
+                if args.v_parameterization:
+                    # v-parameterization training
+                    target = noise_scheduler.get_velocity(latents, noise, timesteps)
+                else:
+                    target = noise
+
+                loss = torch.nn.functional.mse_loss(noise_pred.float(), target.float(), reduction="none")
+                loss = loss.mean([1, 2, 3])
+                loss = apply_debiased_estimation(loss, timesteps, noise_scheduler)
+                loss = loss.mean()  # 平均なのでbatch_sizeで割る必要なし
+                total_loss += loss
+
+        average_loss = total_loss / len(timesteps_list)    
+        return average_loss
 
     def process_val_batch(self, batch, tokenizers, text_encoders, unet, vae, noise_scheduler, vae_dtype, weight_dtype, accelerator, args, train_text_encoder=True):
 
@@ -379,22 +440,13 @@
                         ]
                     }
 
-<<<<<<< HEAD
             blueprint = blueprint_generator.generate(user_config, args)
-            train_dataset_group = config_util.generate_dataset_group_by_blueprint(blueprint.dataset_group)
+            train_dataset_group, val_dataset_group = config_util.generate_dataset_group_by_blueprint(blueprint.dataset_group)
         else:
             # use arbitrary dataset class
             train_dataset_group = train_util.load_arbitrary_dataset(args)
-
-=======
-            blueprint = blueprint_generator.generate(user_config, args, tokenizer=tokenizer)
-            train_dataset_group, val_dataset_group = config_util.generate_dataset_group_by_blueprint(blueprint.dataset_group)
-        else:
-            # use arbitrary dataset class
-            train_dataset_group = train_util.load_arbitrary_dataset(args, tokenizer)
             val_dataset_group = None # placeholder until validation dataset supported for arbitrary
             
->>>>>>> dece2c38
         current_epoch = Value("i", 0)
         current_step = Value("i", 0)
         ds_for_collator = train_dataset_group if args.max_data_loader_n_workers == 0 else None
@@ -414,17 +466,14 @@
             assert (
                 train_dataset_group.is_latent_cacheable()
             ), "when caching latents, either color_aug or random_crop cannot be used / latentをキャッシュするときはcolor_augとrandom_cropは使えません"
-<<<<<<< HEAD
-
-        self.assert_extra_args(args, train_dataset_group)  # may change some args
-=======
             if val_dataset_group is not None:
                 assert (
                     val_dataset_group.is_latent_cacheable()
                 ), "when caching validation latents, either color_aug or random_crop cannot be used / latentをキャッシュするときはcolor_augとrandom_cropは使えません"
               
         self.assert_extra_args(args, train_dataset_group)
->>>>>>> dece2c38
+        if val_dataset_group is not None:
+            self.assert_extra_args(args, val_dataset_group)
 
         # acceleratorを準備する
         logger.info("preparing accelerator")
@@ -468,17 +517,11 @@
             vae.to(accelerator.device, dtype=vae_dtype)
             vae.requires_grad_(False)
             vae.eval()
-<<<<<<< HEAD
 
             train_dataset_group.new_cache_latents(vae, accelerator.is_main_process)
-
-=======
-            with torch.no_grad():
-                train_dataset_group.cache_latents(vae, args.vae_batch_size, args.cache_latents_to_disk, accelerator.is_main_process)
-                if val_dataset_group is not None:
-                    print("Cache validation latents...")
-                    val_dataset_group.cache_latents(vae, args.vae_batch_size, args.cache_latents_to_disk, accelerator.is_main_process)                
->>>>>>> dece2c38
+            if val_dataset_group is not None:
+                print("Cache validation latents...")
+                val_dataset_group.new_cache_latents(vae, accelerator.is_main_process)                
             vae.to("cpu")
             clean_memory_on_device(accelerator.device)
 
@@ -1392,13 +1435,8 @@
                 if global_step >= args.max_train_steps:
                     break
 
-<<<<<<< HEAD
             if len(accelerator.trackers) > 0:
                 logs = {"loss/epoch": loss_recorder.moving_average}
-=======
-            if args.logging_dir is not None:
-                logs = {"loss/epoch_average": loss_recorder.moving_average}                
->>>>>>> dece2c38
                 accelerator.log(logs, step=epoch + 1)
                             
             accelerator.wait_for_everyone()
@@ -1564,7 +1602,30 @@
         help="do not use fp16/bf16 VAE in mixed precision (use float VAE) / mixed precisionでも fp16/bf16 VAEを使わずfloat VAEを使う",
     )
     parser.add_argument(
-<<<<<<< HEAD
+        "--validation_seed",
+        type=int,
+        default=None,
+        help="Validation seed"
+    )
+    parser.add_argument(
+        "--validation_split",
+        type=float,
+        default=0.0,
+        help="Split for validation images out of the training dataset"
+    )    
+    parser.add_argument(
+        "--validation_every_n_step",
+        type=int,
+        default=None,
+        help="Number of train steps for counting validation loss. By default, validation per train epoch is performed"
+    )    
+    parser.add_argument(
+        "--max_validation_steps",
+        type=int,
+        default=None,
+        help="Number of max validation steps for counting validation loss. By default, validation will run entire validation dataset"
+    )    
+    parser.add_argument(
         "--skip_until_initial_step",
         action="store_true",
         help="skip training until initial_step is reached / initial_stepに到達するまで学習をスキップする",
@@ -1586,31 +1647,6 @@
     # parser.add_argument("--loraplus_lr_ratio", default=None, type=float, help="LoRA+ learning rate ratio")
     # parser.add_argument("--loraplus_unet_lr_ratio", default=None, type=float, help="LoRA+ UNet learning rate ratio")
     # parser.add_argument("--loraplus_text_encoder_lr_ratio", default=None, type=float, help="LoRA+ text encoder learning rate ratio")
-=======
-        "--validation_seed",
-        type=int,
-        default=None,
-        help="Validation seed"
-    )
-    parser.add_argument(
-        "--validation_split",
-        type=float,
-        default=0.0,
-        help="Split for validation images out of the training dataset"
-    )    
-    parser.add_argument(
-        "--validation_every_n_step",
-        type=int,
-        default=None,
-        help="Number of train steps for counting validation loss. By default, validation per train epoch is performed"
-    )    
-    parser.add_argument(
-        "--max_validation_steps",
-        type=int,
-        default=None,
-        help="Number of max validation steps for counting validation loss. By default, validation will run entire validation dataset"
-    )    
->>>>>>> dece2c38
     return parser
 
 
