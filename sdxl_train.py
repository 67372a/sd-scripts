# training with captions

import argparse
import math
import os
from multiprocessing import Value
from typing import List
import toml

from tqdm import tqdm

import torch
from library.device_utils import init_ipex, clean_memory_on_device


init_ipex()

from accelerate.utils import set_seed
from diffusers import DDPMScheduler
from library import deepspeed_utils, sdxl_model_util, strategy_base, strategy_sd, strategy_sdxl

import library.train_util as train_util

from library.utils import setup_logging, add_logging_arguments

setup_logging()
import logging
import itertools

logger = logging.getLogger(__name__)

import library.config_util as config_util
import library.sdxl_train_util as sdxl_train_util
from library.config_util import (
    ConfigSanitizer,
    BlueprintGenerator,
)
import library.custom_train_functions as custom_train_functions
from library.custom_train_functions import (
    apply_snr_weight,
    prepare_scheduler_for_custom_training,
    scale_v_prediction_loss_like_noise_prediction,
    add_v_prediction_like_loss,
    apply_debiased_estimation,
    apply_masked_loss,
)
from library.sdxl_original_unet import SdxlUNet2DConditionModel


UNET_NUM_BLOCKS_FOR_BLOCK_LR = 23


def get_block_params_to_optimize(unet: SdxlUNet2DConditionModel, block_lrs: List[float]) -> List[dict]:
    block_params = [[] for _ in range(len(block_lrs))]

    for i, (name, param) in enumerate(unet.named_parameters()):
        if name.startswith("time_embed.") or name.startswith("label_emb."):
            block_index = 0  # 0
        elif name.startswith("input_blocks."):  # 1-9
            block_index = 1 + int(name.split(".")[1])
        elif name.startswith("middle_block."):  # 10-12
            block_index = 10 + int(name.split(".")[1])
        elif name.startswith("output_blocks."):  # 13-21
            block_index = 13 + int(name.split(".")[1])
        elif name.startswith("out."):  # 22
            block_index = 22
        else:
            raise ValueError(f"unexpected parameter name: {name}")

        block_params[block_index].append(param)

    params_to_optimize = []
    for i, params in enumerate(block_params):
        if block_lrs[i] == 0:  # 0のときは学習しない do not optimize when lr is 0
            continue
        params_to_optimize.append({"params": params, "lr": block_lrs[i]})

    return params_to_optimize


def append_block_lr_to_logs(block_lrs, logs, lr_scheduler, optimizer_type):
    names = []
    block_index = 0
    while block_index < UNET_NUM_BLOCKS_FOR_BLOCK_LR + 2:
        if block_index < UNET_NUM_BLOCKS_FOR_BLOCK_LR:
            if block_lrs[block_index] == 0:
                block_index += 1
                continue
            names.append(f"block{block_index}")
        elif block_index == UNET_NUM_BLOCKS_FOR_BLOCK_LR:
            names.append("text_encoder1")
        elif block_index == UNET_NUM_BLOCKS_FOR_BLOCK_LR + 1:
            names.append("text_encoder2")

        block_index += 1

    train_util.append_lr_to_logs_with_names(logs, lr_scheduler, optimizer_type, names)

def process_val_batch(batch, tokenize_strategy, text_encoder1, text_encoder2, text_encoding_strategy, unet, vae, noise_scheduler, vae_dtype, weight_dtype, accelerator, args):
    total_loss = 0.0
    timesteps_list = [10, 350, 500, 650, 990]    
    with torch.no_grad():
        if "latents" in batch and batch["latents"] is not None:
            latents = batch["latents"].to(accelerator.device).to(dtype=weight_dtype)
        else:
            # latentに変換
            latents = vae.encode(batch["images"].to(vae_dtype)).latent_dist.sample().to(weight_dtype)

            # NaNが含まれていれば警告を表示し0に置き換える
            if torch.any(torch.isnan(latents)):
                accelerator.print("NaN found in latents, replacing with zeros")
                latents = torch.nan_to_num(latents, 0, out=latents)
        latents = latents * sdxl_model_util.VAE_SCALE_FACTOR

        text_encoder_outputs_list = batch.get("text_encoder_outputs_list", None)
        if text_encoder_outputs_list is not None:
            # Text Encoder outputs are cached
            encoder_hidden_states1, encoder_hidden_states2, pool2 = text_encoder_outputs_list
            encoder_hidden_states1 = encoder_hidden_states1.to(accelerator.device, dtype=weight_dtype)
            encoder_hidden_states2 = encoder_hidden_states2.to(accelerator.device, dtype=weight_dtype)
            pool2 = pool2.to(accelerator.device, dtype=weight_dtype)
        else:
            input_ids1, input_ids2 = batch["input_ids_list"]
            with torch.set_grad_enabled(False), accelerator.autocast():
                input_ids1 = input_ids1.to(accelerator.device)
                input_ids2 = input_ids2.to(accelerator.device)
                encoder_hidden_states1, encoder_hidden_states2, pool2 = text_encoding_strategy.encode_tokens(
                    tokenize_strategy, [text_encoder1, text_encoder2], [input_ids1, input_ids2]
                )
                if args.full_fp16:
                    encoder_hidden_states1 = encoder_hidden_states1.to(weight_dtype)
                    encoder_hidden_states2 = encoder_hidden_states2.to(weight_dtype)
                    pool2 = pool2.to(weight_dtype)

            # get size embeddings
            orig_size = batch["original_sizes_hw"]
            crop_size = batch["crop_top_lefts"]
            target_size = batch["target_sizes_hw"]
            embs = sdxl_train_util.get_size_embeddings(orig_size, crop_size, target_size, accelerator.device).to(weight_dtype)

            # concat embeddings
            vector_embedding = torch.cat([pool2, embs], dim=1).to(weight_dtype)
            text_embedding = torch.cat([encoder_hidden_states1, encoder_hidden_states2], dim=2).to(weight_dtype)

            # Sample noise
            batch_size = latents.shape[0]
            for fixed_timesteps in timesteps_list:
                with torch.set_grad_enabled(False), accelerator.autocast():
                    timesteps = torch.full((batch_size,), fixed_timesteps, dtype=torch.long, device=latents.device)
                    
                    noise, noisy_latents, timesteps, huber_c = train_util.get_noise_noisy_latents_and_timesteps(
                        args, noise_scheduler, latents, timesteps, False
                    )

                    noisy_latents = noisy_latents.to(weight_dtype)  # TODO check why noisy_latents is not weight_dtype

                    noise_pred = unet(noisy_latents, timesteps, text_embedding, vector_embedding)

                    if args.v_parameterization:
                        # v-parameterization training
                        target = noise_scheduler.get_velocity(latents, noise, timesteps)
                    else:
                        target = noise

                    loss = train_util.conditional_loss(
                        noise_pred.float(), target.float(), reduction="mean", loss_type="l2", huber_c=huber_c
                    )
                    total_loss += loss

    average_loss = total_loss / len(timesteps_list)    
    return average_loss

def calculate_val_loss(self, 
                        global_step,
                        epoch_step,
                        train_dataloader,
                        val_loss_recorder,
                        val_dataloader,
                        cyclic_val_dataloader,
                        tokenize_strategy, 
                        text_encoder1, 
                        text_encoder2,
                        text_encoding_strategy, 
                        unet, 
                        vae, 
                        noise_scheduler, 
                        vae_dtype, 
                        weight_dtype, 
                        accelerator, 
                        args):
    if global_step != 0 and global_step < args.max_train_steps:
        if args.validation_split is None:
            return None, None, None
        else:
            if args.validation_every_n_step is not None:
                if global_step % int(args.validation_every_n_step) != 0:
                    return None, None, None
            else:
                if epoch_step != len(train_dataloader) - 1:
                    return None, None, None
        
    accelerator.print("Validating バリデーション処理...")
    total_loss = 0.0
    with torch.no_grad():
        validation_steps = min(int(args.max_validation_steps), len(val_dataloader)) if args.max_validation_steps is not None else len(val_dataloader)
        for val_step in tqdm(range(validation_steps), desc='Validation Steps'):
            batch = next(cyclic_val_dataloader)
            loss = self.process_val_batch(batch, tokenize_strategy, text_encoder1, text_encoder2, text_encoding_strategy, unet, vae, noise_scheduler, vae_dtype, weight_dtype, accelerator, args)
            total_loss += loss.detach().item()
        current_val_loss = total_loss / validation_steps
        val_loss_recorder.add(epoch=0, step=global_step, loss=current_val_loss)   
                    
    average_val_loss: float = val_loss_recorder.moving_average
    logs = {"loss/current_val_loss": current_val_loss, "loss/average_val_loss": average_val_loss}

    return current_val_loss, average_val_loss, logs

def train(args):
    train_util.verify_training_args(args)
    train_util.prepare_dataset_args(args, True)
    sdxl_train_util.verify_sdxl_training_args(args)
    deepspeed_utils.prepare_deepspeed_args(args)
    setup_logging(args, reset=True)

    assert (
        not args.weighted_captions or not args.cache_text_encoder_outputs
    ), "weighted_captions is not supported when caching text encoder outputs / cache_text_encoder_outputsを使うときはweighted_captionsはサポートされていません"
    assert (
        not args.train_text_encoder or not args.cache_text_encoder_outputs
    ), "cache_text_encoder_outputs is not supported when training text encoder / text encoderを学習するときはcache_text_encoder_outputsはサポートされていません"

    if args.block_lr:
        block_lrs = [float(lr) for lr in args.block_lr.split(",")]
        assert (
            len(block_lrs) == UNET_NUM_BLOCKS_FOR_BLOCK_LR
        ), f"block_lr must have {UNET_NUM_BLOCKS_FOR_BLOCK_LR} values / block_lrは{UNET_NUM_BLOCKS_FOR_BLOCK_LR}個の値を指定してください"
    else:
        block_lrs = None

    cache_latents = args.cache_latents
    use_dreambooth_method = args.in_json is None

    if args.seed is not None:
        set_seed(args.seed)  # 乱数系列を初期化する

    tokenize_strategy = strategy_sdxl.SdxlTokenizeStrategy(args.max_token_length, args.tokenizer_cache_dir)
    strategy_base.TokenizeStrategy.set_strategy(tokenize_strategy)
    tokenizers = [tokenize_strategy.tokenizer1, tokenize_strategy.tokenizer2]  # will be removed in the future

    # prepare caching strategy: this must be set before preparing dataset. because dataset may use this strategy for initialization.
    if args.cache_latents:
        latents_caching_strategy = strategy_sd.SdSdxlLatentsCachingStrategy(
            False, args.cache_latents_to_disk, args.vae_batch_size, args.skip_cache_check
        )
        strategy_base.LatentsCachingStrategy.set_strategy(latents_caching_strategy)

    # データセットを準備する
    if args.dataset_class is None:
        blueprint_generator = BlueprintGenerator(ConfigSanitizer(True, True, args.masked_loss, True))
        if args.dataset_config is not None:
            logger.info(f"Load dataset config from {args.dataset_config}")
            user_config = config_util.load_user_config(args.dataset_config)
            ignored = ["train_data_dir", "in_json"]
            if any(getattr(args, attr) is not None for attr in ignored):
                logger.warning(
                    "ignore following options because config file is found: {0} / 設定ファイルが利用されるため以下のオプションは無視されます: {0}".format(
                        ", ".join(ignored)
                    )
                )
        else:
            if use_dreambooth_method:
                logger.info("Using DreamBooth method.")
                user_config = {
                    "datasets": [
                        {
                            "subsets": config_util.generate_dreambooth_subsets_config_by_subdirs(
                                args.train_data_dir, args.reg_data_dir
                            )
                        }
                    ]
                }
            else:
                logger.info("Training with captions.")
                user_config = {
                    "datasets": [
                        {
                            "subsets": [
                                {
                                    "image_dir": args.train_data_dir,
                                    "metadata_file": args.in_json,
                                }
                            ]
                        }
                    ]
                }

        blueprint = blueprint_generator.generate(user_config, args)
        train_dataset_group, val_dataset_group = config_util.generate_dataset_group_by_blueprint(blueprint.dataset_group)
    else:
        train_dataset_group = train_util.load_arbitrary_dataset(args)
        val_dataset_group = None # placeholder until validation dataset supported for arbitrary

    current_epoch = Value("i", 0)
    current_step = Value("i", 0)
    ds_for_collator = train_dataset_group if args.max_data_loader_n_workers == 0 else None
    collator = train_util.collator_class(current_epoch, current_step, ds_for_collator)

    train_dataset_group.verify_bucket_reso_steps(32)

    if args.debug_dataset:
        train_util.debug_dataset(train_dataset_group, True)
        return
    if len(train_dataset_group) == 0:
        logger.error(
            "No data found. Please verify the metadata file and train_data_dir option. / 画像がありません。メタデータおよびtrain_data_dirオプションを確認してください。"
        )
        return

    if cache_latents:
        assert (
            train_dataset_group.is_latent_cacheable()
        ), "when caching latents, either color_aug or random_crop cannot be used / latentをキャッシュするときはcolor_augとrandom_cropは使えません"
        if val_dataset_group is not None:
            assert (
                val_dataset_group.is_latent_cacheable()
            ), "when caching validation latents, either color_aug or random_crop cannot be used / latentをキャッシュするときはcolor_augとrandom_cropは使えません"

    if args.cache_text_encoder_outputs:
        assert (
            train_dataset_group.is_text_encoder_output_cacheable()
        ), "when caching text encoder output, either caption_dropout_rate, shuffle_caption, token_warmup_step or caption_tag_dropout_rate cannot be used / text encoderの出力をキャッシュするときはcaption_dropout_rate, shuffle_caption, token_warmup_step, caption_tag_dropout_rateは使えません"

    # acceleratorを準備する
    logger.info("prepare accelerator")
    accelerator = train_util.prepare_accelerator(args)

    # mixed precisionに対応した型を用意しておき適宜castする
    weight_dtype, save_dtype = train_util.prepare_dtype(args)
    vae_dtype = torch.float32 if args.no_half_vae else weight_dtype

    # モデルを読み込む
    (
        load_stable_diffusion_format,
        text_encoder1,
        text_encoder2,
        vae,
        unet,
        logit_scale,
        ckpt_info,
    ) = sdxl_train_util.load_target_model(args, accelerator, "sdxl", weight_dtype)
    # logit_scale = logit_scale.to(accelerator.device, dtype=weight_dtype)

    # verify load/save model formats
    if load_stable_diffusion_format:
        src_stable_diffusion_ckpt = args.pretrained_model_name_or_path
        src_diffusers_model_path = None
    else:
        src_stable_diffusion_ckpt = None
        src_diffusers_model_path = args.pretrained_model_name_or_path

    if args.save_model_as is None:
        save_stable_diffusion_format = load_stable_diffusion_format
        use_safetensors = args.use_safetensors
    else:
        save_stable_diffusion_format = args.save_model_as.lower() == "ckpt" or args.save_model_as.lower() == "safetensors"
        use_safetensors = args.use_safetensors or ("safetensors" in args.save_model_as.lower())
        # assert save_stable_diffusion_format, "save_model_as must be ckpt or safetensors / save_model_asはckptかsafetensorsである必要があります"

    # Diffusers版のxformers使用フラグを設定する関数
    def set_diffusers_xformers_flag(model, valid):
        def fn_recursive_set_mem_eff(module: torch.nn.Module):
            if hasattr(module, "set_use_memory_efficient_attention_xformers"):
                module.set_use_memory_efficient_attention_xformers(valid)

            for child in module.children():
                fn_recursive_set_mem_eff(child)

        fn_recursive_set_mem_eff(model)

    # モデルに xformers とか memory efficient attention を組み込む
    if args.diffusers_xformers:
        # もうU-Netを独自にしたので動かないけどVAEのxformersは動くはず
        accelerator.print("Use xformers by Diffusers")
        # set_diffusers_xformers_flag(unet, True)
        set_diffusers_xformers_flag(vae, True)
    else:
        # Windows版のxformersはfloatで学習できなかったりするのでxformersを使わない設定も可能にしておく必要がある
        accelerator.print("Disable Diffusers' xformers")
        train_util.replace_unet_modules(unet, args.mem_eff_attn, args.xformers, args.sdpa)
        if torch.__version__ >= "2.0.0":  # PyTorch 2.0.0 以上対応のxformersなら以下が使える
            vae.set_use_memory_efficient_attention_xformers(args.xformers)

    # 学習を準備する
    if cache_latents:
        vae.to(accelerator.device, dtype=vae_dtype)
        vae.requires_grad_(False)
        vae.eval()

<<<<<<< HEAD
        train_dataset_group.new_cache_latents(vae, accelerator.is_main_process)
        if val_dataset_group is not None:
            print("Cache validation latents...")
            val_dataset_group.new_cache_latents(vae, accelerator.is_main_process)
=======
        train_dataset_group.new_cache_latents(vae, accelerator)

>>>>>>> 2500f5a7
        vae.to("cpu")
        clean_memory_on_device(accelerator.device)

        accelerator.wait_for_everyone()

    # 学習を準備する：モデルを適切な状態にする
    if args.gradient_checkpointing:
        unet.enable_gradient_checkpointing()
    train_unet = args.learning_rate != 0
    train_text_encoder1 = False
    train_text_encoder2 = False

    text_encoding_strategy = strategy_sdxl.SdxlTextEncodingStrategy()
    strategy_base.TextEncodingStrategy.set_strategy(text_encoding_strategy)

    if args.train_text_encoder:
        # TODO each option for two text encoders?
        accelerator.print("enable text encoder training")
        if args.gradient_checkpointing:
            text_encoder1.gradient_checkpointing_enable()
            text_encoder2.gradient_checkpointing_enable()
        lr_te1 = args.learning_rate_te1 if args.learning_rate_te1 is not None else args.learning_rate  # 0 means not train
        lr_te2 = args.learning_rate_te2 if args.learning_rate_te2 is not None else args.learning_rate  # 0 means not train
        train_text_encoder1 = lr_te1 != 0
        train_text_encoder2 = lr_te2 != 0

        # caching one text encoder output is not supported
        if not train_text_encoder1:
            text_encoder1.to(weight_dtype)
        if not train_text_encoder2:
            text_encoder2.to(weight_dtype)
        text_encoder1.requires_grad_(train_text_encoder1)
        text_encoder2.requires_grad_(train_text_encoder2)
        text_encoder1.train(train_text_encoder1)
        text_encoder2.train(train_text_encoder2)
    else:
        text_encoder1.to(weight_dtype)
        text_encoder2.to(weight_dtype)
        text_encoder1.requires_grad_(False)
        text_encoder2.requires_grad_(False)
        text_encoder1.eval()
        text_encoder2.eval()

        # TextEncoderの出力をキャッシュする
        if args.cache_text_encoder_outputs:
            # Text Encodes are eval and no grad
            text_encoder_output_caching_strategy = strategy_sdxl.SdxlTextEncoderOutputsCachingStrategy(
                args.cache_text_encoder_outputs_to_disk, None, False, is_weighted=args.weighted_captions
            )
            strategy_base.TextEncoderOutputsCachingStrategy.set_strategy(text_encoder_output_caching_strategy)

            text_encoder1.to(accelerator.device)
            text_encoder2.to(accelerator.device)
            with accelerator.autocast():
<<<<<<< HEAD
                train_dataset_group.new_cache_text_encoder_outputs([text_encoder1, text_encoder2], accelerator.is_main_process)
                if val_dataset_group is not None:
                    val_dataset_group.new_cache_text_encoder_outputs([text_encoder1, text_encoder2], accelerator.is_main_process)
=======
                train_dataset_group.new_cache_text_encoder_outputs([text_encoder1, text_encoder2], accelerator)
>>>>>>> 2500f5a7

        accelerator.wait_for_everyone()

    if not cache_latents:
        vae.requires_grad_(False)
        vae.eval()
        vae.to(accelerator.device, dtype=vae_dtype)

    unet.requires_grad_(train_unet)
    if not train_unet:
        unet.to(accelerator.device, dtype=weight_dtype)  # because of unet is not prepared

    training_models = []
    params_to_optimize = []
    if train_unet:
        training_models.append(unet)
        if block_lrs is None:
            params_to_optimize.append({"params": list(unet.parameters()), "lr": args.learning_rate})
        else:
            params_to_optimize.extend(get_block_params_to_optimize(unet, block_lrs))

    if train_text_encoder1:
        training_models.append(text_encoder1)
        params_to_optimize.append({"params": list(text_encoder1.parameters()), "lr": args.learning_rate_te1 or args.learning_rate})
    if train_text_encoder2:
        training_models.append(text_encoder2)
        params_to_optimize.append({"params": list(text_encoder2.parameters()), "lr": args.learning_rate_te2 or args.learning_rate})

    # calculate number of trainable parameters
    n_params = 0
    for group in params_to_optimize:
        for p in group["params"]:
            n_params += p.numel()

    accelerator.print(f"train unet: {train_unet}, text_encoder1: {train_text_encoder1}, text_encoder2: {train_text_encoder2}")
    accelerator.print(f"number of models: {len(training_models)}")
    accelerator.print(f"number of trainable parameters: {n_params}")

    # 学習に必要なクラスを準備する
    accelerator.print("prepare optimizer, data loader etc.")

    if args.fused_optimizer_groups:
        # fused backward pass: https://pytorch.org/tutorials/intermediate/optimizer_step_in_backward_tutorial.html
        # Instead of creating an optimizer for all parameters as in the tutorial, we create an optimizer for each group of parameters.
        # This balances memory usage and management complexity.

        # calculate total number of parameters
        n_total_params = sum(len(params["params"]) for params in params_to_optimize)
        params_per_group = math.ceil(n_total_params / args.fused_optimizer_groups)

        # split params into groups, keeping the learning rate the same for all params in a group
        # this will increase the number of groups if the learning rate is different for different params (e.g. U-Net and text encoders)
        grouped_params = []
        param_group = []
        param_group_lr = -1
        for group in params_to_optimize:
            lr = group["lr"]
            for p in group["params"]:
                # if the learning rate is different for different params, start a new group
                if lr != param_group_lr:
                    if param_group:
                        grouped_params.append({"params": param_group, "lr": param_group_lr})
                        param_group = []
                    param_group_lr = lr

                param_group.append(p)

                # if the group has enough parameters, start a new group
                if len(param_group) == params_per_group:
                    grouped_params.append({"params": param_group, "lr": param_group_lr})
                    param_group = []
                    param_group_lr = -1

        if param_group:
            grouped_params.append({"params": param_group, "lr": param_group_lr})

        # prepare optimizers for each group
        optimizers = []
        for group in grouped_params:
            _, _, optimizer = train_util.get_optimizer(args, trainable_params=[group])
            optimizers.append(optimizer)
        optimizer = optimizers[0]  # avoid error in the following code

        logger.info(f"using {len(optimizers)} optimizers for fused optimizer groups")

    else:
        _, _, optimizer = train_util.get_optimizer(args, trainable_params=params_to_optimize)

    # prepare dataloader
    # strategies are set here because they cannot be referenced in another process. Copy them with the dataset
    # some strategies can be None
    train_dataset_group.set_current_strategies()

    if val_dataset_group is not None:
        val_dataset_group.set_current_strategies()

    # DataLoaderのプロセス数：0 は persistent_workers が使えないので注意
    n_workers = min(args.max_data_loader_n_workers, os.cpu_count())  # cpu_count or max_data_loader_n_workers
    train_dataloader = torch.utils.data.DataLoader(
        train_dataset_group,
        batch_size=1,
        shuffle=True,
        collate_fn=collator,
        num_workers=n_workers,
        persistent_workers=args.persistent_data_loader_workers,
    )

    val_dataloader = torch.utils.data.DataLoader(
        val_dataset_group if val_dataset_group is not None else [],
        shuffle=False,
        batch_size=1,
        collate_fn=collator,
        num_workers=n_workers,
        persistent_workers=args.persistent_data_loader_workers,
    )

    # 学習ステップ数を計算する
    if args.max_train_epochs is not None:
        args.max_train_steps = args.max_train_epochs * math.ceil(
            len(train_dataloader) / accelerator.num_processes / args.gradient_accumulation_steps
        )
        accelerator.print(
            f"override steps. steps for {args.max_train_epochs} epochs is / 指定エポックまでのステップ数: {args.max_train_steps}"
        )

    # データセット側にも学習ステップを送信
    train_dataset_group.set_max_train_steps(args.max_train_steps)

    # lr schedulerを用意する
    if args.fused_optimizer_groups:
        # prepare lr schedulers for each optimizer
        lr_schedulers = [train_util.get_scheduler_fix(args, optimizer, accelerator.num_processes) for optimizer in optimizers]
        lr_scheduler = lr_schedulers[0]  # avoid error in the following code
    else:
        lr_scheduler = train_util.get_scheduler_fix(args, optimizer, accelerator.num_processes)

    # 実験的機能：勾配も含めたfp16/bf16学習を行う　モデル全体をfp16/bf16にする
    if args.full_fp16:
        assert (
            args.mixed_precision == "fp16"
        ), "full_fp16 requires mixed precision='fp16' / full_fp16を使う場合はmixed_precision='fp16'を指定してください。"
        accelerator.print("enable full fp16 training.")
        unet.to(weight_dtype)
        text_encoder1.to(weight_dtype)
        text_encoder2.to(weight_dtype)
    elif args.full_bf16:
        assert (
            args.mixed_precision == "bf16"
        ), "full_bf16 requires mixed precision='bf16' / full_bf16を使う場合はmixed_precision='bf16'を指定してください。"
        accelerator.print("enable full bf16 training.")
        unet.to(weight_dtype)
        text_encoder1.to(weight_dtype)
        text_encoder2.to(weight_dtype)

    # freeze last layer and final_layer_norm in te1 since we use the output of the penultimate layer
    if train_text_encoder1:
        text_encoder1.text_model.encoder.layers[-1].requires_grad_(False)
        text_encoder1.text_model.final_layer_norm.requires_grad_(False)

    if args.deepspeed:
        ds_model = deepspeed_utils.prepare_deepspeed_model(
            args,
            unet=unet if train_unet else None,
            text_encoder1=text_encoder1 if train_text_encoder1 else None,
            text_encoder2=text_encoder2 if train_text_encoder2 else None,
        )
        # most of ZeRO stage uses optimizer partitioning, so we have to prepare optimizer and ds_model at the same time. # pull/1139#issuecomment-1986790007
        ds_model, optimizer, train_dataloader, lr_scheduler = accelerator.prepare(
            ds_model, optimizer, train_dataloader, lr_scheduler
        )
        training_models = [ds_model]

    else:
        # acceleratorがなんかよろしくやってくれるらしい
        if train_unet:
            unet = accelerator.prepare(unet)
        if train_text_encoder1:
            text_encoder1 = accelerator.prepare(text_encoder1)
        if train_text_encoder2:
            text_encoder2 = accelerator.prepare(text_encoder2)
        optimizer, train_dataloader, lr_scheduler = accelerator.prepare(optimizer, train_dataloader, lr_scheduler)

    if val_dataset_group is not None:
        val_dataloader = accelerator.prepare(val_dataloader)
        cyclic_val_dataloader = itertools.cycle(val_dataloader)
    else:
        val_dataloader, cyclic_val_dataloader = None, None

    # TextEncoderの出力をキャッシュするときにはCPUへ移動する
    if args.cache_text_encoder_outputs:
        # move Text Encoders for sampling images. Text Encoder doesn't work on CPU with fp16
        text_encoder1.to("cpu", dtype=torch.float32)
        text_encoder2.to("cpu", dtype=torch.float32)
        clean_memory_on_device(accelerator.device)
    else:
        # make sure Text Encoders are on GPU
        text_encoder1.to(accelerator.device)
        text_encoder2.to(accelerator.device)

    # 実験的機能：勾配も含めたfp16学習を行う　PyTorchにパッチを当ててfp16でのgrad scaleを有効にする
    if args.full_fp16:
        # During deepseed training, accelerate not handles fp16/bf16|mixed precision directly via scaler. Let deepspeed engine do.
        # -> But we think it's ok to patch accelerator even if deepspeed is enabled.
        train_util.patch_accelerator_for_fp16_training(accelerator)

    # resumeする
    train_util.resume_from_local_or_hf_if_specified(accelerator, args)

    if args.fused_backward_pass:
        # use fused optimizer for backward pass: other optimizers will be supported in the future
        import library.adafactor_fused

        library.adafactor_fused.patch_adafactor_fused(optimizer)
        for param_group in optimizer.param_groups:
            for parameter in param_group["params"]:
                if parameter.requires_grad:

                    def __grad_hook(tensor: torch.Tensor, param_group=param_group):
                        if accelerator.sync_gradients and args.max_grad_norm != 0.0:
                            accelerator.clip_grad_norm_(tensor, args.max_grad_norm)
                        optimizer.step_param(tensor, param_group)
                        tensor.grad = None

                    parameter.register_post_accumulate_grad_hook(__grad_hook)

    elif args.fused_optimizer_groups:
        # prepare for additional optimizers and lr schedulers
        for i in range(1, len(optimizers)):
            optimizers[i] = accelerator.prepare(optimizers[i])
            lr_schedulers[i] = accelerator.prepare(lr_schedulers[i])

        # counters are used to determine when to step the optimizer
        global optimizer_hooked_count
        global num_parameters_per_group
        global parameter_optimizer_map

        optimizer_hooked_count = {}
        num_parameters_per_group = [0] * len(optimizers)
        parameter_optimizer_map = {}

        for opt_idx, optimizer in enumerate(optimizers):
            for param_group in optimizer.param_groups:
                for parameter in param_group["params"]:
                    if parameter.requires_grad:

                        def optimizer_hook(parameter: torch.Tensor):
                            if accelerator.sync_gradients and args.max_grad_norm != 0.0:
                                accelerator.clip_grad_norm_(parameter, args.max_grad_norm)

                            i = parameter_optimizer_map[parameter]
                            optimizer_hooked_count[i] += 1
                            if optimizer_hooked_count[i] == num_parameters_per_group[i]:
                                optimizers[i].step()
                                optimizers[i].zero_grad(set_to_none=True)

                        parameter.register_post_accumulate_grad_hook(optimizer_hook)
                        parameter_optimizer_map[parameter] = opt_idx
                        num_parameters_per_group[opt_idx] += 1

    # epoch数を計算する
    num_update_steps_per_epoch = math.ceil(len(train_dataloader) / args.gradient_accumulation_steps)
    num_train_epochs = math.ceil(args.max_train_steps / num_update_steps_per_epoch)
    if (args.save_n_epoch_ratio is not None) and (args.save_n_epoch_ratio > 0):
        args.save_every_n_epochs = math.floor(num_train_epochs / args.save_n_epoch_ratio) or 1

    # 学習する
    # total_batch_size = args.train_batch_size * accelerator.num_processes * args.gradient_accumulation_steps
    accelerator.print("running training / 学習開始")
    accelerator.print(f"  num examples / サンプル数: {train_dataset_group.num_train_images}")
    accelerator.print(f"  num batches per epoch / 1epochのバッチ数: {len(train_dataloader)}")
    accelerator.print(f"  num epochs / epoch数: {num_train_epochs}")
    accelerator.print(
        f"  batch size per device / バッチサイズ: {', '.join([str(d.batch_size) for d in train_dataset_group.datasets])}"
    )
    # accelerator.print(
    #     f"  total train batch size (with parallel & distributed & accumulation) / 総バッチサイズ（並列学習、勾配合計含む）: {total_batch_size}"
    # )
    accelerator.print(f"  gradient accumulation steps / 勾配を合計するステップ数 = {args.gradient_accumulation_steps}")
    accelerator.print(f"  total optimization steps / 学習ステップ数: {args.max_train_steps}")

    progress_bar = tqdm(range(args.max_train_steps), smoothing=0, disable=not accelerator.is_local_main_process, desc="steps")
    global_step = 0

    noise_scheduler = DDPMScheduler(
        beta_start=0.00085, beta_end=0.012, beta_schedule="scaled_linear", num_train_timesteps=1000, clip_sample=False
    )
    prepare_scheduler_for_custom_training(noise_scheduler, accelerator.device)
    if args.zero_terminal_snr:
        custom_train_functions.fix_noise_scheduler_betas_for_zero_terminal_snr(noise_scheduler)

    if accelerator.is_main_process:
        init_kwargs = {}
        if args.wandb_run_name:
            init_kwargs["wandb"] = {"name": args.wandb_run_name}
        if args.log_tracker_config is not None:
            init_kwargs = toml.load(args.log_tracker_config)
        accelerator.init_trackers(
            "finetuning" if args.log_tracker_name is None else args.log_tracker_name,
            config=train_util.get_sanitized_config_or_none(args),
            init_kwargs=init_kwargs,
        )

    # For --sample_at_first
    sdxl_train_util.sample_images(
        accelerator, args, 0, global_step, accelerator.device, vae, tokenizers, [text_encoder1, text_encoder2], unet
    )

    current_val_loss, average_val_loss, val_logs = None, None, None
    if cyclic_val_dataloader is not None:
        current_val_loss, average_val_loss, val_logs = calculate_val_loss(global_step, 0, train_dataloader, val_loss_recorder, val_dataloader, cyclic_val_dataloader, tokenize_strategy, text_encoder1, text_encoder2, text_encoding_strategy, unet, vae, noise_scheduler, vae_dtype, weight_dtype, accelerator, args)
    if len(accelerator.trackers) > 0:
        # log empty object to commit the sample images to wandb
        accelerator.log({}, step=0)

    loss_recorder = train_util.LossRecorder()
    val_loss_recorder = train_util.LossRecorder()
    for epoch in range(num_train_epochs):
        accelerator.print(f"\nepoch {epoch+1}/{num_train_epochs}")
        current_epoch.value = epoch + 1

        for m in training_models:
            m.train()

        for step, batch in enumerate(train_dataloader):
            current_step.value = global_step

            if args.fused_optimizer_groups:
                optimizer_hooked_count = {i: 0 for i in range(len(optimizers))}  # reset counter for each step

            with accelerator.accumulate(*training_models):
                if "latents" in batch and batch["latents"] is not None:
                    latents = batch["latents"].to(accelerator.device).to(dtype=weight_dtype)
                else:
                    with torch.no_grad():
                        # latentに変換
                        latents = vae.encode(batch["images"].to(vae_dtype)).latent_dist.sample().to(weight_dtype)

                        # NaNが含まれていれば警告を表示し0に置き換える
                        if torch.any(torch.isnan(latents)):
                            accelerator.print("NaN found in latents, replacing with zeros")
                            latents = torch.nan_to_num(latents, 0, out=latents)
                latents = latents * sdxl_model_util.VAE_SCALE_FACTOR

                text_encoder_outputs_list = batch.get("text_encoder_outputs_list", None)
                if text_encoder_outputs_list is not None:
                    # Text Encoder outputs are cached
                    encoder_hidden_states1, encoder_hidden_states2, pool2 = text_encoder_outputs_list
                    encoder_hidden_states1 = encoder_hidden_states1.to(accelerator.device, dtype=weight_dtype)
                    encoder_hidden_states2 = encoder_hidden_states2.to(accelerator.device, dtype=weight_dtype)
                    pool2 = pool2.to(accelerator.device, dtype=weight_dtype)
                else:
                    input_ids1, input_ids2 = batch["input_ids_list"]
                    with torch.set_grad_enabled(args.train_text_encoder):
                        # Get the text embedding for conditioning
                        if args.weighted_captions:
                            input_ids_list, weights_list = tokenize_strategy.tokenize_with_weights(batch["captions"])
                            encoder_hidden_states1, encoder_hidden_states2, pool2 = (
                                text_encoding_strategy.encode_tokens_with_weights(
                                    tokenize_strategy,
                                    [text_encoder1, text_encoder2, accelerator.unwrap_model(text_encoder2)],
                                    input_ids_list,
                                    weights_list,
                                )
                            )
                        else:
                            input_ids1 = input_ids1.to(accelerator.device)
                            input_ids2 = input_ids2.to(accelerator.device)
                            encoder_hidden_states1, encoder_hidden_states2, pool2 = text_encoding_strategy.encode_tokens(
                                tokenize_strategy,
                                [text_encoder1, text_encoder2, accelerator.unwrap_model(text_encoder2)],
                                [input_ids1, input_ids2],
                            )
                        if args.full_fp16:
                            encoder_hidden_states1 = encoder_hidden_states1.to(weight_dtype)
                            encoder_hidden_states2 = encoder_hidden_states2.to(weight_dtype)
                            pool2 = pool2.to(weight_dtype)

                # get size embeddings
                orig_size = batch["original_sizes_hw"]
                crop_size = batch["crop_top_lefts"]
                target_size = batch["target_sizes_hw"]
                embs = sdxl_train_util.get_size_embeddings(orig_size, crop_size, target_size, accelerator.device).to(weight_dtype)

                # concat embeddings
                vector_embedding = torch.cat([pool2, embs], dim=1).to(weight_dtype)
                text_embedding = torch.cat([encoder_hidden_states1, encoder_hidden_states2], dim=2).to(weight_dtype)

                # Sample noise, sample a random timestep for each image, and add noise to the latents,
                # with noise offset and/or multires noise if specified
                noise, noisy_latents, timesteps, huber_c = train_util.get_noise_noisy_latents_and_timesteps(
                    args, noise_scheduler, latents
                )

                noisy_latents = noisy_latents.to(weight_dtype)  # TODO check why noisy_latents is not weight_dtype

                # Predict the noise residual
                with accelerator.autocast():
                    noise_pred = unet(noisy_latents, timesteps, text_embedding, vector_embedding)

                if args.v_parameterization:
                    # v-parameterization training
                    target = noise_scheduler.get_velocity(latents, noise, timesteps)
                else:
                    target = noise

                if (
                    args.min_snr_gamma
                    or args.scale_v_pred_loss_like_noise_pred
                    or args.v_pred_like_loss
                    or args.debiased_estimation_loss
                    or args.masked_loss
                ):
                    # do not mean over batch dimension for snr weight or scale v-pred loss
                    loss = train_util.conditional_loss(
                        noise_pred.float(), target.float(), reduction="none", loss_type=args.loss_type, huber_c=huber_c
                    )
                    if args.masked_loss or ("alpha_masks" in batch and batch["alpha_masks"] is not None):
                        loss = apply_masked_loss(loss, batch)
                    loss = loss.mean([1, 2, 3])

                    if args.min_snr_gamma:
                        loss = apply_snr_weight(loss, timesteps, noise_scheduler, args.min_snr_gamma, args.v_parameterization)
                    if args.scale_v_pred_loss_like_noise_pred:
                        loss = scale_v_prediction_loss_like_noise_prediction(loss, timesteps, noise_scheduler)
                    if args.v_pred_like_loss:
                        loss = add_v_prediction_like_loss(loss, timesteps, noise_scheduler, args.v_pred_like_loss)
                    if args.debiased_estimation_loss:
                        loss = apply_debiased_estimation(loss, timesteps, noise_scheduler)

                    loss = loss.mean()  # mean over batch dimension
                else:
                    loss = train_util.conditional_loss(
                        noise_pred.float(), target.float(), reduction="mean", loss_type=args.loss_type, huber_c=huber_c
                    )

                accelerator.backward(loss)

                if not (args.fused_backward_pass or args.fused_optimizer_groups):
                    if accelerator.sync_gradients and args.max_grad_norm != 0.0:
                        params_to_clip = []
                        for m in training_models:
                            params_to_clip.extend(m.parameters())
                        accelerator.clip_grad_norm_(params_to_clip, args.max_grad_norm)

                    optimizer.step()
                    lr_scheduler.step()
                    optimizer.zero_grad(set_to_none=True)
                else:
                    # optimizer.step() and optimizer.zero_grad() are called in the optimizer hook
                    lr_scheduler.step()
                    if args.fused_optimizer_groups:
                        for i in range(1, len(optimizers)):
                            lr_schedulers[i].step()

            # Checks if the accelerator has performed an optimization step behind the scenes
            if accelerator.sync_gradients:
                progress_bar.update(1)
                global_step += 1

                sdxl_train_util.sample_images(
                    accelerator,
                    args,
                    None,
                    global_step,
                    accelerator.device,
                    vae,
                    tokenizers,
                    [text_encoder1, text_encoder2],
                    unet,
                )

                if cyclic_val_dataloader is not None:
                    current_val_loss, average_val_loss, val_logs = calculate_val_loss(global_step, step, train_dataloader, val_loss_recorder, val_dataloader, cyclic_val_dataloader, tokenize_strategy, text_encoder1, text_encoder2, text_encoding_strategy, unet, vae, noise_scheduler, vae_dtype, weight_dtype, accelerator, args)

                # 指定ステップごとにモデルを保存
                if args.save_every_n_steps is not None and global_step % args.save_every_n_steps == 0:
                    accelerator.wait_for_everyone()
                    if accelerator.is_main_process:
                        src_path = src_stable_diffusion_ckpt if save_stable_diffusion_format else src_diffusers_model_path
                        sdxl_train_util.save_sd_model_on_epoch_end_or_stepwise(
                            args,
                            False,
                            accelerator,
                            src_path,
                            save_stable_diffusion_format,
                            use_safetensors,
                            save_dtype,
                            epoch,
                            num_train_epochs,
                            global_step,
                            accelerator.unwrap_model(text_encoder1),
                            accelerator.unwrap_model(text_encoder2),
                            accelerator.unwrap_model(unet),
                            vae,
                            logit_scale,
                            ckpt_info,
                        )

            current_loss = loss.detach().item()  # 平均なのでbatch sizeは関係ないはず
            loss_recorder.add(epoch=epoch, step=step, loss=current_loss)
            avr_loss: float = loss_recorder.moving_average
            logs = {"loss": current_loss, "avr_loss": avr_loss}  # , "lr": lr_scheduler.get_last_lr()[0]}

            progress_bar.set_postfix(**logs)

            if val_logs:
                logs = {**val_logs, **logs}

            if len(accelerator.trackers) > 0:
                if block_lrs is None:
                    train_util.append_lr_to_logs(logs, lr_scheduler, args.optimizer_type, including_unet=train_unet)
                else:
                    append_block_lr_to_logs(block_lrs, logs, lr_scheduler, args.optimizer_type)  # U-Net is included in block_lrs

                accelerator.log(logs, step=global_step)

            if global_step >= args.max_train_steps:
                break

        if len(accelerator.trackers) > 0:
            logs = {"loss/epoch": loss_recorder.moving_average}
            accelerator.log(logs, step=epoch + 1)

        accelerator.wait_for_everyone()

        if args.save_every_n_epochs is not None:
            if accelerator.is_main_process:
                src_path = src_stable_diffusion_ckpt if save_stable_diffusion_format else src_diffusers_model_path
                sdxl_train_util.save_sd_model_on_epoch_end_or_stepwise(
                    args,
                    True,
                    accelerator,
                    src_path,
                    save_stable_diffusion_format,
                    use_safetensors,
                    save_dtype,
                    epoch,
                    num_train_epochs,
                    global_step,
                    accelerator.unwrap_model(text_encoder1),
                    accelerator.unwrap_model(text_encoder2),
                    accelerator.unwrap_model(unet),
                    vae,
                    logit_scale,
                    ckpt_info,
                )

        sdxl_train_util.sample_images(
            accelerator,
            args,
            epoch + 1,
            global_step,
            accelerator.device,
            vae,
            tokenizers,
            [text_encoder1, text_encoder2],
            unet,
        )

    is_main_process = accelerator.is_main_process
    # if is_main_process:
    unet = accelerator.unwrap_model(unet)
    text_encoder1 = accelerator.unwrap_model(text_encoder1)
    text_encoder2 = accelerator.unwrap_model(text_encoder2)

    accelerator.end_training()

    if args.save_state or args.save_state_on_train_end:
        train_util.save_state_on_train_end(args, accelerator)

    del accelerator  # この後メモリを使うのでこれは消す

    if is_main_process:
        src_path = src_stable_diffusion_ckpt if save_stable_diffusion_format else src_diffusers_model_path
        sdxl_train_util.save_sd_model_on_train_end(
            args,
            src_path,
            save_stable_diffusion_format,
            use_safetensors,
            save_dtype,
            epoch,
            global_step,
            text_encoder1,
            text_encoder2,
            unet,
            vae,
            logit_scale,
            ckpt_info,
        )
        logger.info("model saved.")


def setup_parser() -> argparse.ArgumentParser:
    parser = argparse.ArgumentParser()

    add_logging_arguments(parser)
    train_util.add_sd_models_arguments(parser)
    train_util.add_dataset_arguments(parser, True, True, True)
    train_util.add_training_arguments(parser, False)
    train_util.add_masked_loss_arguments(parser)
    deepspeed_utils.add_deepspeed_arguments(parser)
    train_util.add_sd_saving_arguments(parser)
    train_util.add_optimizer_arguments(parser)
    config_util.add_config_arguments(parser)
    custom_train_functions.add_custom_train_arguments(parser)
    sdxl_train_util.add_sdxl_training_arguments(parser)

    parser.add_argument(
        "--learning_rate_te1",
        type=float,
        default=None,
        help="learning rate for text encoder 1 (ViT-L) / text encoder 1 (ViT-L)の学習率",
    )
    parser.add_argument(
        "--learning_rate_te2",
        type=float,
        default=None,
        help="learning rate for text encoder 2 (BiG-G) / text encoder 2 (BiG-G)の学習率",
    )

    parser.add_argument(
        "--diffusers_xformers", action="store_true", help="use xformers by diffusers / Diffusersでxformersを使用する"
    )
    parser.add_argument("--train_text_encoder", action="store_true", help="train text encoder / text encoderも学習する")
    parser.add_argument(
        "--no_half_vae",
        action="store_true",
        help="do not use fp16/bf16 VAE in mixed precision (use float VAE) / mixed precisionでも fp16/bf16 VAEを使わずfloat VAEを使う",
    )
    parser.add_argument(
        "--block_lr",
        type=str,
        default=None,
        help=f"learning rates for each block of U-Net, comma-separated, {UNET_NUM_BLOCKS_FOR_BLOCK_LR} values / "
        + f"U-Netの各ブロックの学習率、カンマ区切り、{UNET_NUM_BLOCKS_FOR_BLOCK_LR}個の値",
    )
    parser.add_argument(
        "--fused_optimizer_groups",
        type=int,
        default=None,
        help="number of optimizers for fused backward pass and optimizer step / fused backward passとoptimizer stepのためのoptimizer数",
    )
    parser.add_argument(
        "--validation_seed",
        type=int,
        default=None,
        help="Validation seed"
    )
    parser.add_argument(
        "--validation_split",
        type=float,
        default=0.0,
        help="Split for validation images out of the training dataset"
    )    
    parser.add_argument(
        "--validation_every_n_step",
        type=int,
        default=None,
        help="Number of train steps for counting validation loss. By default, validation per train epoch is performed"
    )    
    parser.add_argument(
        "--max_validation_steps",
        type=int,
        default=None,
        help="Number of max validation steps for counting validation loss. By default, validation will run entire validation dataset"
    )    
    return parser


if __name__ == "__main__":
    parser = setup_parser()

    args = parser.parse_args()
    train_util.verify_command_line_training_args(args)
    args = train_util.read_config_from_file(args, parser)

    train(args)<|MERGE_RESOLUTION|>--- conflicted
+++ resolved
@@ -396,15 +396,10 @@
         vae.requires_grad_(False)
         vae.eval()
 
-<<<<<<< HEAD
-        train_dataset_group.new_cache_latents(vae, accelerator.is_main_process)
+        train_dataset_group.new_cache_latents(vae, accelerator)
         if val_dataset_group is not None:
             print("Cache validation latents...")
-            val_dataset_group.new_cache_latents(vae, accelerator.is_main_process)
-=======
-        train_dataset_group.new_cache_latents(vae, accelerator)
-
->>>>>>> 2500f5a7
+            val_dataset_group.new_cache_latents(vae, accelerator)
         vae.to("cpu")
         clean_memory_on_device(accelerator.device)
 
@@ -459,13 +454,7 @@
             text_encoder1.to(accelerator.device)
             text_encoder2.to(accelerator.device)
             with accelerator.autocast():
-<<<<<<< HEAD
                 train_dataset_group.new_cache_text_encoder_outputs([text_encoder1, text_encoder2], accelerator.is_main_process)
-                if val_dataset_group is not None:
-                    val_dataset_group.new_cache_text_encoder_outputs([text_encoder1, text_encoder2], accelerator.is_main_process)
-=======
-                train_dataset_group.new_cache_text_encoder_outputs([text_encoder1, text_encoder2], accelerator)
->>>>>>> 2500f5a7
 
         accelerator.wait_for_everyone()
 
