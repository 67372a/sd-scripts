# DreamBooth training
# XXX dropped option: fine_tune

import argparse
import math
import os
from multiprocessing import Value
import toml

from tqdm import tqdm

import torch
from library import deepspeed_utils, strategy_base
from library.device_utils import init_ipex, clean_memory_on_device


init_ipex()

from accelerate.utils import set_seed
from diffusers import DDPMScheduler

import library.train_util as train_util
import library.config_util as config_util
from library.config_util import (
    ConfigSanitizer,
    BlueprintGenerator,
)
import library.custom_train_functions as custom_train_functions
from library.custom_train_functions import (
    apply_snr_weight,
    get_weighted_text_embeddings,
    prepare_scheduler_for_custom_training,
    pyramid_noise_like,
    apply_noise_offset,
    scale_v_prediction_loss_like_noise_prediction,
    apply_debiased_estimation,
    apply_masked_loss,
)
from library.utils import setup_logging, add_logging_arguments
import library.strategy_sd as strategy_sd

setup_logging()
import logging
import itertools

logger = logging.getLogger(__name__)

# perlin_noise,
def process_val_batch(*training_models, batch, tokenizers, text_encoders, unet, vae, noise_scheduler, vae_dtype, weight_dtype, accelerator, args):
    total_loss = 0.0
    timesteps_list = [10, 350, 500, 650, 990]
    
    with accelerator.accumulate(*training_models):
        with torch.no_grad():
            # latentに変換
            if cache_latents:
                latents = batch["latents"].to(accelerator.device).to(dtype=weight_dtype)
            else:
                latents = vae.encode(batch["images"].to(dtype=weight_dtype)).latent_dist.sample()
            latents = latents * 0.18215
        b_size = latents.shape[0]

    with torch.set_grad_enabled(False), accelerator.autocast():
        if args.weighted_captions:
            encoder_hidden_states = get_weighted_text_embeddings(
                tokenizer,
                text_encoder,
                batch["captions"],
                accelerator.device,
                args.max_token_length // 75 if args.max_token_length else 1,
                clip_skip=args.clip_skip,
            )
        else:
            input_ids = batch["input_ids"].to(accelerator.device)
            encoder_hidden_states = train_util.get_hidden_states(
                args, input_ids, tokenizer, text_encoder, None if not args.full_fp16 else weight_dtype
            )

    # Sample noise, sample a random timestep for each image, and add noise to the latents,
    # with noise offset and/or multires noise if specified

    for fixed_timesteps in timesteps_list:
        with torch.set_grad_enabled(False), accelerator.autocast():
            # Sample noise, sample a random timestep for each image, and add noise to the latents,
            # with noise offset and/or multires noise if specified
            noise = torch.randn_like(latents, device=latents.device)
            b_size = latents.shape[0]
            timesteps = torch.full((b_size,), fixed_timesteps, dtype=torch.long, device=latents.device)
            noisy_latents = noise_scheduler.add_noise(latents, noise, timesteps)

            # Predict the noise residual
            with accelerator.autocast():
                noise_pred = unet(noisy_latents, timesteps, encoder_hidden_states).sample

            if args.v_parameterization:
                # v-parameterization training
                target = noise_scheduler.get_velocity(latents, noise, timesteps)
            else:
                target = noise

            loss = torch.nn.functional.mse_loss(noise_pred.float(), target.float(), reduction="none")
            if args.masked_loss:
                loss = apply_masked_loss(loss, batch)
            loss = loss.mean([1, 2, 3])
            loss = apply_debiased_estimation(loss, timesteps, noise_scheduler)
            loss = loss.mean()  # 平均なのでbatch_sizeで割る必要なし
            total_loss += loss

    average_loss = total_loss / len(timesteps_list)    
    return average_loss

def train(args):
    train_util.verify_training_args(args)
    train_util.prepare_dataset_args(args, False)
    deepspeed_utils.prepare_deepspeed_args(args)
    setup_logging(args, reset=True)

    cache_latents = args.cache_latents

    if args.seed is not None:
        set_seed(args.seed)  # 乱数系列を初期化する

    tokenize_strategy = strategy_sd.SdTokenizeStrategy(args.v2, args.max_token_length, args.tokenizer_cache_dir)
    strategy_base.TokenizeStrategy.set_strategy(tokenize_strategy)

    # prepare caching strategy: this must be set before preparing dataset. because dataset may use this strategy for initialization.
    latents_caching_strategy = strategy_sd.SdSdxlLatentsCachingStrategy(
        False, args.cache_latents_to_disk, args.vae_batch_size, False
    )
    strategy_base.LatentsCachingStrategy.set_strategy(latents_caching_strategy)

    # データセットを準備する
    if args.dataset_class is None:
        blueprint_generator = BlueprintGenerator(ConfigSanitizer(True, False, args.masked_loss, True))
        if args.dataset_config is not None:
            logger.info(f"Load dataset config from {args.dataset_config}")
            user_config = config_util.load_user_config(args.dataset_config)
            ignored = ["train_data_dir", "reg_data_dir"]
            if any(getattr(args, attr) is not None for attr in ignored):
                logger.warning(
                    "ignore following options because config file is found: {0} / 設定ファイルが利用されるため以下のオプションは無視されます: {0}".format(
                        ", ".join(ignored)
                    )
                )
        else:
            user_config = {
                "datasets": [
                    {"subsets": config_util.generate_dreambooth_subsets_config_by_subdirs(args.train_data_dir, args.reg_data_dir)}
                ]
            }

<<<<<<< HEAD
        blueprint = blueprint_generator.generate(user_config, args)
        train_dataset_group = config_util.generate_dataset_group_by_blueprint(blueprint.dataset_group)
    else:
        train_dataset_group = train_util.load_arbitrary_dataset(args)
=======
        blueprint = blueprint_generator.generate(user_config, args, tokenizer=tokenizer)
        train_dataset_group, val_dataset_group = config_util.generate_dataset_group_by_blueprint(blueprint.dataset_group)
    else:
        train_dataset_group = train_util.load_arbitrary_dataset(args, tokenizer)
        val_dataset_group = None
>>>>>>> dece2c38

    current_epoch = Value("i", 0)
    current_step = Value("i", 0)
    ds_for_collator = train_dataset_group if args.max_data_loader_n_workers == 0 else None
    collator = train_util.collator_class(current_epoch, current_step, ds_for_collator)

    if args.no_token_padding:
        train_dataset_group.disable_token_padding()

    train_dataset_group.verify_bucket_reso_steps(64)

    if args.debug_dataset:
        train_util.debug_dataset(train_dataset_group)
        return

    if cache_latents:
        assert (
            train_dataset_group.is_latent_cacheable()
        ), "when caching latents, either color_aug or random_crop cannot be used / latentをキャッシュするときはcolor_augとrandom_cropは使えません"

    # acceleratorを準備する
    logger.info("prepare accelerator")

    if args.gradient_accumulation_steps > 1:
        logger.warning(
            f"gradient_accumulation_steps is {args.gradient_accumulation_steps}. accelerate does not support gradient_accumulation_steps when training multiple models (U-Net and Text Encoder), so something might be wrong"
        )
        logger.warning(
            f"gradient_accumulation_stepsが{args.gradient_accumulation_steps}に設定されています。accelerateは複数モデル（U-NetおよびText Encoder）の学習時にgradient_accumulation_stepsをサポートしていないため結果は未知数です"
        )

    accelerator = train_util.prepare_accelerator(args)

    # mixed precisionに対応した型を用意しておき適宜castする
    weight_dtype, save_dtype = train_util.prepare_dtype(args)
    vae_dtype = torch.float32 if args.no_half_vae else weight_dtype

    # モデルを読み込む
    text_encoder, vae, unet, load_stable_diffusion_format = train_util.load_target_model(args, weight_dtype, accelerator)

    # verify load/save model formats
    if load_stable_diffusion_format:
        src_stable_diffusion_ckpt = args.pretrained_model_name_or_path
        src_diffusers_model_path = None
    else:
        src_stable_diffusion_ckpt = None
        src_diffusers_model_path = args.pretrained_model_name_or_path

    if args.save_model_as is None:
        save_stable_diffusion_format = load_stable_diffusion_format
        use_safetensors = args.use_safetensors
    else:
        save_stable_diffusion_format = args.save_model_as.lower() == "ckpt" or args.save_model_as.lower() == "safetensors"
        use_safetensors = args.use_safetensors or ("safetensors" in args.save_model_as.lower())

    # モデルに xformers とか memory efficient attention を組み込む
    train_util.replace_unet_modules(unet, args.mem_eff_attn, args.xformers, args.sdpa)

    # 学習を準備する
    if cache_latents:
        vae.to(accelerator.device, dtype=vae_dtype)
        vae.requires_grad_(False)
        vae.eval()
<<<<<<< HEAD

        train_dataset_group.new_cache_latents(vae, accelerator.is_main_process)

=======
        with torch.no_grad():
            train_dataset_group.cache_latents(vae, args.vae_batch_size, args.cache_latents_to_disk, accelerator.is_main_process)
            if val_dataset_group is not None:
        print("Cache validation latents...")
        val_dataset_group.cache_latents(vae, args.vae_batch_size, args.cache_latents_to_disk, accelerator.is_main_process)
>>>>>>> dece2c38
        vae.to("cpu")
        clean_memory_on_device(accelerator.device)

        accelerator.wait_for_everyone()

    text_encoding_strategy = strategy_sd.SdTextEncodingStrategy(args.clip_skip)
    strategy_base.TextEncodingStrategy.set_strategy(text_encoding_strategy)

    # 学習を準備する：モデルを適切な状態にする
    train_text_encoder = args.stop_text_encoder_training is None or args.stop_text_encoder_training >= 0
    unet.requires_grad_(True)  # 念のため追加
    text_encoder.requires_grad_(train_text_encoder)
    if not train_text_encoder:
        accelerator.print("Text Encoder is not trained.")

    if args.gradient_checkpointing:
        unet.enable_gradient_checkpointing()
        text_encoder.gradient_checkpointing_enable()

    if not cache_latents:
        vae.requires_grad_(False)
        vae.eval()
        vae.to(accelerator.device, dtype=weight_dtype)

    # 学習に必要なクラスを準備する
    accelerator.print("prepare optimizer, data loader etc.")
    if train_text_encoder:
        if args.learning_rate_te is None:
            # wightout list, adamw8bit is crashed
            trainable_params = list(itertools.chain(unet.parameters(), text_encoder.parameters()))
        else:
            trainable_params = [
                {"params": list(unet.parameters()), "lr": args.learning_rate},
                {"params": list(text_encoder.parameters()), "lr": args.learning_rate_te},
            ]
    else:
        trainable_params = unet.parameters()

    _, _, optimizer = train_util.get_optimizer(args, trainable_params)

    # prepare dataloader
    # strategies are set here because they cannot be referenced in another process. Copy them with the dataset
    # some strategies can be None
    train_dataset_group.set_current_strategies()

    n_workers = min(args.max_data_loader_n_workers, os.cpu_count())  # cpu_count or max_data_loader_n_workers
    train_dataloader = torch.utils.data.DataLoader(
        train_dataset_group,
        batch_size=1,
        shuffle=True,
        collate_fn=collator,
        num_workers=n_workers,
        persistent_workers=args.persistent_data_loader_workers,
    )
    val_dataloader = torch.utils.data.DataLoader(
        val_dataset_group if val_dataset_group is not None else [],
        shuffle=False,
        batch_size=1,
        collate_fn=collator,
        num_workers=n_workers,
        persistent_workers=args.persistent_data_loader_workers,
    )
    cyclic_val_dataloader = itertools.cycle(val_dataloader)

    # 学習ステップ数を計算する
    if args.max_train_epochs is not None:
        args.max_train_steps = args.max_train_epochs * math.ceil(
            len(train_dataloader) / accelerator.num_processes / args.gradient_accumulation_steps
        )
        accelerator.print(
            f"override steps. steps for {args.max_train_epochs} epochs is / 指定エポックまでのステップ数: {args.max_train_steps}"
        )

    # データセット側にも学習ステップを送信
    train_dataset_group.set_max_train_steps(args.max_train_steps)

    if args.stop_text_encoder_training is None:
        args.stop_text_encoder_training = args.max_train_steps + 1  # do not stop until end

    # lr schedulerを用意する TODO gradient_accumulation_stepsの扱いが何かおかしいかもしれない。後で確認する
    lr_scheduler = train_util.get_scheduler_fix(args, optimizer, accelerator.num_processes)

    # 実験的機能：勾配も含めたfp16学習を行う　モデル全体をfp16にする
    if args.full_fp16:
        assert (
            args.mixed_precision == "fp16"
        ), "full_fp16 requires mixed precision='fp16' / full_fp16を使う場合はmixed_precision='fp16'を指定してください。"
        accelerator.print("enable full fp16 training.")
        unet.to(weight_dtype)
        text_encoder.to(weight_dtype)

    # acceleratorがなんかよろしくやってくれるらしい
    if args.deepspeed:
        if args.train_text_encoder:
            ds_model = deepspeed_utils.prepare_deepspeed_model(args, unet=unet, text_encoder=text_encoder)
        else:
            ds_model = deepspeed_utils.prepare_deepspeed_model(args, unet=unet)
        ds_model, optimizer, train_dataloader, lr_scheduler = accelerator.prepare(
            ds_model, optimizer, train_dataloader, lr_scheduler
        )
        training_models = [ds_model]

    else:
        if train_text_encoder:
            unet, text_encoder, optimizer, train_dataloader, lr_scheduler = accelerator.prepare(
                unet, text_encoder, optimizer, train_dataloader, lr_scheduler
            )
            training_models = [unet, text_encoder]
        else:
            unet, optimizer, train_dataloader, lr_scheduler = accelerator.prepare(unet, optimizer, train_dataloader, lr_scheduler)
            training_models = [unet]

    if not train_text_encoder:
        text_encoder.to(accelerator.device, dtype=weight_dtype)  # to avoid 'cpu' vs 'cuda' error

    # 実験的機能：勾配も含めたfp16学習を行う　PyTorchにパッチを当ててfp16でのgrad scaleを有効にする
    if args.full_fp16:
        train_util.patch_accelerator_for_fp16_training(accelerator)

    # resumeする
    train_util.resume_from_local_or_hf_if_specified(accelerator, args)

    # epoch数を計算する
    num_update_steps_per_epoch = math.ceil(len(train_dataloader) / args.gradient_accumulation_steps)
    num_train_epochs = math.ceil(args.max_train_steps / num_update_steps_per_epoch)
    if (args.save_n_epoch_ratio is not None) and (args.save_n_epoch_ratio > 0):
        args.save_every_n_epochs = math.floor(num_train_epochs / args.save_n_epoch_ratio) or 1

    # 学習する
    total_batch_size = args.train_batch_size * accelerator.num_processes * args.gradient_accumulation_steps
    accelerator.print("running training / 学習開始")
    accelerator.print(f"  num train images * repeats / 学習画像の数×繰り返し回数: {train_dataset_group.num_train_images}")
    accelerator.print(f"  num reg images / 正則化画像の数: {train_dataset_group.num_reg_images}")
    accelerator.print(f"  num batches per epoch / 1epochのバッチ数: {len(train_dataloader)}")
    accelerator.print(f"  num epochs / epoch数: {num_train_epochs}")
    accelerator.print(f"  batch size per device / バッチサイズ: {args.train_batch_size}")
    accelerator.print(
        f"  total train batch size (with parallel & distributed & accumulation) / 総バッチサイズ（並列学習、勾配合計含む）: {total_batch_size}"
    )
    accelerator.print(f"  gradient ccumulation steps / 勾配を合計するステップ数 = {args.gradient_accumulation_steps}")
    accelerator.print(f"  total optimization steps / 学習ステップ数: {args.max_train_steps}")

    progress_bar = tqdm(range(args.max_train_steps), smoothing=0, disable=not accelerator.is_local_main_process, desc="steps")
    global_step = 0

    noise_scheduler = DDPMScheduler(
        beta_start=0.00085, beta_end=0.012, beta_schedule="scaled_linear", num_train_timesteps=1000, clip_sample=False
    )
    prepare_scheduler_for_custom_training(noise_scheduler, accelerator.device)
    if args.zero_terminal_snr:
        custom_train_functions.fix_noise_scheduler_betas_for_zero_terminal_snr(noise_scheduler)

    if accelerator.is_main_process:
        init_kwargs = {}
        if args.wandb_run_name:
            init_kwargs["wandb"] = {"name": args.wandb_run_name}
        if args.log_tracker_config is not None:
            init_kwargs = toml.load(args.log_tracker_config)
        accelerator.init_trackers(
            "dreambooth" if args.log_tracker_name is None else args.log_tracker_name,
            config=train_util.get_sanitized_config_or_none(args),
            init_kwargs=init_kwargs,
        )

    # For --sample_at_first
    train_util.sample_images(
        accelerator, args, 0, global_step, accelerator.device, vae, tokenize_strategy.tokenizer, text_encoder, unet
    )
    if len(accelerator.trackers) > 0:
        # log empty object to commit the sample images to wandb
        accelerator.log({}, step=0)

    loss_recorder = train_util.LossRecorder()
    val_loss_recorder = train_util.LossRecorder()

    for epoch in range(num_train_epochs):
        accelerator.print(f"\nepoch {epoch+1}/{num_train_epochs}")
        current_epoch.value = epoch + 1

        # 指定したステップ数までText Encoderを学習する：epoch最初の状態
        unet.train()
        # train==True is required to enable gradient_checkpointing
        if args.gradient_checkpointing or global_step < args.stop_text_encoder_training:
            text_encoder.train()

        for step, batch in enumerate(train_dataloader):
            current_step.value = global_step
            # 指定したステップ数でText Encoderの学習を止める
            if global_step == args.stop_text_encoder_training:
                accelerator.print(f"stop text encoder training at step {global_step}")
                if not args.gradient_checkpointing:
                    text_encoder.train(False)
                text_encoder.requires_grad_(False)
                if len(training_models) == 2:
                    training_models = training_models[0]  # remove text_encoder from training_models

            with accelerator.accumulate(*training_models):
                with torch.no_grad():
                    # latentに変換
                    if cache_latents:
                        latents = batch["latents"].to(accelerator.device).to(dtype=weight_dtype)
                    else:
                        latents = vae.encode(batch["images"].to(dtype=weight_dtype)).latent_dist.sample()
                    latents = latents * 0.18215
                b_size = latents.shape[0]

                # Get the text embedding for conditioning
                with torch.set_grad_enabled(global_step < args.stop_text_encoder_training):
                    if args.weighted_captions:
                        encoder_hidden_states = get_weighted_text_embeddings(
                            tokenize_strategy.tokenizer,
                            text_encoder,
                            batch["captions"],
                            accelerator.device,
                            args.max_token_length // 75 if args.max_token_length else 1,
                            clip_skip=args.clip_skip,
                        )
                    else:
                        input_ids = batch["input_ids_list"][0].to(accelerator.device)
                        encoder_hidden_states = text_encoding_strategy.encode_tokens(
                            tokenize_strategy, [text_encoder], [input_ids]
                        )[0]
                        if args.full_fp16:
                            encoder_hidden_states = encoder_hidden_states.to(weight_dtype)

                # Sample noise, sample a random timestep for each image, and add noise to the latents,
                # with noise offset and/or multires noise if specified
                noise, noisy_latents, timesteps, huber_c = train_util.get_noise_noisy_latents_and_timesteps(
                    args, noise_scheduler, latents
                )

                # Predict the noise residual
                with accelerator.autocast():
                    noise_pred = unet(noisy_latents, timesteps, encoder_hidden_states).sample

                if args.v_parameterization:
                    # v-parameterization training
                    target = noise_scheduler.get_velocity(latents, noise, timesteps)
                else:
                    target = noise

                loss = train_util.conditional_loss(
                    noise_pred.float(), target.float(), reduction="none", loss_type=args.loss_type, huber_c=huber_c
                )
                if args.masked_loss or ("alpha_masks" in batch and batch["alpha_masks"] is not None):
                    loss = apply_masked_loss(loss, batch)
                loss = loss.mean([1, 2, 3])

                loss_weights = batch["loss_weights"]  # 各sampleごとのweight
                loss = loss * loss_weights

                if args.min_snr_gamma:
                    loss = apply_snr_weight(loss, timesteps, noise_scheduler, args.min_snr_gamma, args.v_parameterization)
                if args.scale_v_pred_loss_like_noise_pred:
                    loss = scale_v_prediction_loss_like_noise_prediction(loss, timesteps, noise_scheduler)
                if args.debiased_estimation_loss:
                    loss = apply_debiased_estimation(loss, timesteps, noise_scheduler)

                loss = loss.mean()  # 平均なのでbatch_sizeで割る必要なし

                accelerator.backward(loss)
                if accelerator.sync_gradients and args.max_grad_norm != 0.0:
                    if train_text_encoder:
                        params_to_clip = itertools.chain(unet.parameters(), text_encoder.parameters())
                    else:
                        params_to_clip = unet.parameters()
                    accelerator.clip_grad_norm_(params_to_clip, args.max_grad_norm)

                optimizer.step()
                lr_scheduler.step()
                optimizer.zero_grad(set_to_none=True)

            # Checks if the accelerator has performed an optimization step behind the scenes
            if accelerator.sync_gradients:
                progress_bar.update(1)
                global_step += 1

                train_util.sample_images(
                    accelerator, args, None, global_step, accelerator.device, vae, tokenize_strategy.tokenizer, text_encoder, unet
                )

                # 指定ステップごとにモデルを保存
                if args.save_every_n_steps is not None and global_step % args.save_every_n_steps == 0:
                    accelerator.wait_for_everyone()
                    if accelerator.is_main_process:
                        src_path = src_stable_diffusion_ckpt if save_stable_diffusion_format else src_diffusers_model_path
                        train_util.save_sd_model_on_epoch_end_or_stepwise(
                            args,
                            False,
                            accelerator,
                            src_path,
                            save_stable_diffusion_format,
                            use_safetensors,
                            save_dtype,
                            epoch,
                            num_train_epochs,
                            global_step,
                            accelerator.unwrap_model(text_encoder),
                            accelerator.unwrap_model(unet),
                            vae,
                        )

            current_loss = loss.detach().item()
            if len(accelerator.trackers) > 0:
                logs = {"loss": current_loss}
                train_util.append_lr_to_logs(logs, lr_scheduler, args.optimizer_type, including_unet=True)
                accelerator.log(logs, step=global_step)

            loss_recorder.add(epoch=epoch, step=step, loss=current_loss)
            avr_loss: float = loss_recorder.moving_average
            logs = {"avr_loss": avr_loss}  # , "lr": lr_scheduler.get_last_lr()[0]}
            progress_bar.set_postfix(**logs)
            if len(val_dataloader) > 0:
                if  (args.validation_every_n_step is not None and global_step % args.validation_every_n_step == 0) or (args.validation_every_n_step is None and step == len(train_dataloader) - 1) or global_step >= args.max_train_steps:
                    accelerator.print("Validating バリデーション処理...")
                    total_loss = 0.0
                    with torch.no_grad():
                        validation_steps = min(args.max_validation_steps, len(val_dataloader)) if args.max_validation_steps is not None else len(val_dataloader)
                        for val_step in tqdm(range(validation_steps), desc='Validation Steps'):
                            batch = next(cyclic_val_dataloader)
                            loss = self.process_val_batch(batch, tokenizers, text_encoders, unet, vae, noise_scheduler, vae_dtype, weight_dtype, accelerator, args)
                            total_loss += loss.detach().item()
                        current_loss = total_loss / validation_steps
                        val_loss_recorder.add(epoch=0, step=global_step, loss=current_loss)   

                    if args.logging_dir is not None:
                        logs = {"loss/current_val_loss": current_loss}
                        accelerator.log(logs, step=global_step)                            
                        avr_loss: float = val_loss_recorder.moving_average
                        logs = {"loss/average_val_loss": avr_loss}
                        accelerator.log(logs, step=global_step)

            if global_step >= args.max_train_steps:
                break

<<<<<<< HEAD
        if len(accelerator.trackers) > 0:
            logs = {"loss/epoch": loss_recorder.moving_average}
=======
        if args.logging_dir is not None:
            logs = {"loss/epoch_average": loss_recorder.moving_average}  
>>>>>>> dece2c38
            accelerator.log(logs, step=epoch + 1)

        accelerator.wait_for_everyone()

        if args.save_every_n_epochs is not None:
            if accelerator.is_main_process:
                # checking for saving is in util
                src_path = src_stable_diffusion_ckpt if save_stable_diffusion_format else src_diffusers_model_path
                train_util.save_sd_model_on_epoch_end_or_stepwise(
                    args,
                    True,
                    accelerator,
                    src_path,
                    save_stable_diffusion_format,
                    use_safetensors,
                    save_dtype,
                    epoch,
                    num_train_epochs,
                    global_step,
                    accelerator.unwrap_model(text_encoder),
                    accelerator.unwrap_model(unet),
                    vae,
                )

        train_util.sample_images(
            accelerator, args, epoch + 1, global_step, accelerator.device, vae, tokenize_strategy.tokenizer, text_encoder, unet
        )

    is_main_process = accelerator.is_main_process
    if is_main_process:
        unet = accelerator.unwrap_model(unet)
        text_encoder = accelerator.unwrap_model(text_encoder)

    accelerator.end_training()

    if is_main_process and (args.save_state or args.save_state_on_train_end):
        train_util.save_state_on_train_end(args, accelerator)

    del accelerator  # この後メモリを使うのでこれは消す

    if is_main_process:
        src_path = src_stable_diffusion_ckpt if save_stable_diffusion_format else src_diffusers_model_path
        train_util.save_sd_model_on_train_end(
            args, src_path, save_stable_diffusion_format, use_safetensors, save_dtype, epoch, global_step, text_encoder, unet, vae
        )
        logger.info("model saved.")


def setup_parser() -> argparse.ArgumentParser:
    parser = argparse.ArgumentParser()

    add_logging_arguments(parser)
    train_util.add_sd_models_arguments(parser)
    train_util.add_dataset_arguments(parser, True, False, True)
    train_util.add_training_arguments(parser, True)
    train_util.add_masked_loss_arguments(parser)
    deepspeed_utils.add_deepspeed_arguments(parser)
    train_util.add_sd_saving_arguments(parser)
    train_util.add_optimizer_arguments(parser)
    config_util.add_config_arguments(parser)
    custom_train_functions.add_custom_train_arguments(parser)

    parser.add_argument(
        "--learning_rate_te",
        type=float,
        default=None,
        help="learning rate for text encoder, default is same as unet / Text Encoderの学習率、デフォルトはunetと同じ",
    )
    parser.add_argument(
        "--no_token_padding",
        action="store_true",
        help="disable token padding (same as Diffuser's DreamBooth) / トークンのpaddingを無効にする（Diffusers版DreamBoothと同じ動作）",
    )
    parser.add_argument(
        "--stop_text_encoder_training",
        type=int,
        default=None,
        help="steps to stop text encoder training, -1 for no training / Text Encoderの学習を止めるステップ数、-1で最初から学習しない",
    )
    parser.add_argument(
        "--no_half_vae",
        action="store_true",
        help="do not use fp16/bf16 VAE in mixed precision (use float VAE) / mixed precisionでも fp16/bf16 VAEを使わずfloat VAEを使う",
    )
    parser.add_argument(
        "--validation_seed",
        type=int,
        default=None,
        help="Validation seed"
    )
    parser.add_argument(
        "--validation_split",
        type=float,
        default=0.0,
        help="Split for validation images out of the training dataset"
    )
    parser.add_argument(
        "--validation_every_n_step",
        type=int,
        default=None,
        help="Number of train steps for counting validation loss. By default, validation per train epoch is performed"
    )
    parser.add_argument(
        "--max_validation_steps",
        type=int,
        default=None,
        help="Number of max validation steps for counting validation loss. By default, validation will run entire validation dataset"
    )
    return parser


if __name__ == "__main__":
    parser = setup_parser()

    args = parser.parse_args()
    train_util.verify_command_line_training_args(args)
    args = train_util.read_config_from_file(args, parser)

    train(args)<|MERGE_RESOLUTION|>--- conflicted
+++ resolved
@@ -149,18 +149,11 @@
                 ]
             }
 
-<<<<<<< HEAD
         blueprint = blueprint_generator.generate(user_config, args)
-        train_dataset_group = config_util.generate_dataset_group_by_blueprint(blueprint.dataset_group)
+        train_dataset_group, val_dataset_group = config_util.generate_dataset_group_by_blueprint(blueprint.dataset_group)
     else:
         train_dataset_group = train_util.load_arbitrary_dataset(args)
-=======
-        blueprint = blueprint_generator.generate(user_config, args, tokenizer=tokenizer)
-        train_dataset_group, val_dataset_group = config_util.generate_dataset_group_by_blueprint(blueprint.dataset_group)
-    else:
-        train_dataset_group = train_util.load_arbitrary_dataset(args, tokenizer)
         val_dataset_group = None
->>>>>>> dece2c38
 
     current_epoch = Value("i", 0)
     current_step = Value("i", 0)
@@ -180,6 +173,11 @@
         assert (
             train_dataset_group.is_latent_cacheable()
         ), "when caching latents, either color_aug or random_crop cannot be used / latentをキャッシュするときはcolor_augとrandom_cropは使えません"
+        if val_dataset_group is not None:
+            assert (
+                val_dataset_group.is_latent_cacheable()
+            ), "when caching validation latents, either color_aug or random_crop cannot be used / latentをキャッシュするときはcolor_augとrandom_cropは使えません"
+
 
     # acceleratorを準備する
     logger.info("prepare accelerator")
@@ -224,17 +222,12 @@
         vae.to(accelerator.device, dtype=vae_dtype)
         vae.requires_grad_(False)
         vae.eval()
-<<<<<<< HEAD
 
         train_dataset_group.new_cache_latents(vae, accelerator.is_main_process)
 
-=======
-        with torch.no_grad():
-            train_dataset_group.cache_latents(vae, args.vae_batch_size, args.cache_latents_to_disk, accelerator.is_main_process)
-            if val_dataset_group is not None:
-        print("Cache validation latents...")
-        val_dataset_group.cache_latents(vae, args.vae_batch_size, args.cache_latents_to_disk, accelerator.is_main_process)
->>>>>>> dece2c38
+        if val_dataset_group is not None:
+            print("Cache validation latents...")
+            val_dataset_group.new_cache_latents(vae, accelerator.is_main_process)
         vae.to("cpu")
         clean_memory_on_device(accelerator.device)
 
@@ -570,13 +563,8 @@
             if global_step >= args.max_train_steps:
                 break
 
-<<<<<<< HEAD
         if len(accelerator.trackers) > 0:
             logs = {"loss/epoch": loss_recorder.moving_average}
-=======
-        if args.logging_dir is not None:
-            logs = {"loss/epoch_average": loss_recorder.moving_average}  
->>>>>>> dece2c38
             accelerator.log(logs, step=epoch + 1)
 
         accelerator.wait_for_everyone()
