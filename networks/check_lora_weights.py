import argparse
import os
import torch
from safetensors.torch import load_file
from library.utils import setup_logging
setup_logging()
import logging
logger = logging.getLogger(__name__)

def main(file):
    logger.info(f"loading: {file}")
    if os.path.splitext(file)[1] == ".safetensors":
        sd = load_file(file)
    else:
        sd = torch.load(file, map_location="cpu")

    values = []

    keys = list(sd.keys())
    for key in keys:
<<<<<<< HEAD
        if "lora_up" in key or "lora_down" in key or "lora_A" in key or "lora_B" in key:
=======
        if "lora_up" in key or "lora_down" in key or "lora_A" in key or "lora_B" in key or "oft_" in key:
>>>>>>> 93d9fbf6
            values.append((key, sd[key]))
    print(f"number of LoRA modules: {len(values)}")

    if args.show_all_keys:
        for key in [k for k in keys if k not in values]:
            values.append((key, sd[key]))
        print(f"number of all modules: {len(values)}")

    for key, value in values:
        value = value.to(torch.float32)
        print(f"{key},{str(tuple(value.size())).replace(', ', '-')},{torch.mean(torch.abs(value))},{torch.min(torch.abs(value))}")


def setup_parser() -> argparse.ArgumentParser:
    parser = argparse.ArgumentParser()
    parser.add_argument("file", type=str, help="model file to check / 重みを確認するモデルファイル")
    parser.add_argument("-s", "--show_all_keys", action="store_true", help="show all keys / 全てのキーを表示する")

    return parser


if __name__ == "__main__":
    parser = setup_parser()

    args = parser.parse_args()

    main(args.file)<|MERGE_RESOLUTION|>--- conflicted
+++ resolved
@@ -18,11 +18,7 @@
 
     keys = list(sd.keys())
     for key in keys:
-<<<<<<< HEAD
-        if "lora_up" in key or "lora_down" in key or "lora_A" in key or "lora_B" in key:
-=======
         if "lora_up" in key or "lora_down" in key or "lora_A" in key or "lora_B" in key or "oft_" in key:
->>>>>>> 93d9fbf6
             values.append((key, sd[key]))
     print(f"number of LoRA modules: {len(values)}")
 
